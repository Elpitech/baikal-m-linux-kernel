--- conflicted
+++ resolved
@@ -1657,22 +1657,13 @@
 void __iomem *pci_ioremap_bar(struct pci_dev *pdev, int bar);
 
 #ifdef CONFIG_PCI_IOV
-<<<<<<< HEAD
 int pci_enable_sriov(struct pci_dev *dev, int nr_virtfn);
 void pci_disable_sriov(struct pci_dev *dev);
 irqreturn_t pci_sriov_migration(struct pci_dev *dev);
 int pci_num_vf(struct pci_dev *dev);
+int pci_vfs_assigned(struct pci_dev *dev);
 int pci_sriov_set_totalvfs(struct pci_dev *dev, u16 numvfs);
 int pci_sriov_get_totalvfs(struct pci_dev *dev);
-=======
-extern int pci_enable_sriov(struct pci_dev *dev, int nr_virtfn);
-extern void pci_disable_sriov(struct pci_dev *dev);
-extern irqreturn_t pci_sriov_migration(struct pci_dev *dev);
-extern int pci_num_vf(struct pci_dev *dev);
-int pci_vfs_assigned(struct pci_dev *dev);
-extern int pci_sriov_set_totalvfs(struct pci_dev *dev, u16 numvfs);
-extern int pci_sriov_get_totalvfs(struct pci_dev *dev);
->>>>>>> 20074f35
 #else
 static inline int pci_enable_sriov(struct pci_dev *dev, int nr_virtfn)
 {
