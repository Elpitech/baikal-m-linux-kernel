--- conflicted
+++ resolved
@@ -349,14 +349,6 @@
 	struct drm_i915_private *dev_priv = to_i915(connector->base.dev);
 	bool last_mst_stream;
 	u32 val;
-<<<<<<< HEAD
-
-	intel_dp->active_mst_links--;
-	last_mst_stream = intel_dp->active_mst_links == 0;
-	WARN_ON(INTEL_GEN(dev_priv) >= 12 && last_mst_stream &&
-		!intel_dp_mst_is_master_trans(old_crtc_state));
-
-=======
 
 	intel_dp->active_mst_links--;
 	last_mst_stream = intel_dp->active_mst_links == 0;
@@ -364,25 +356,18 @@
 		    INTEL_GEN(dev_priv) >= 12 && last_mst_stream &&
 		    !intel_dp_mst_is_master_trans(old_crtc_state));
 
->>>>>>> 04d5ce62
 	intel_crtc_vblank_off(old_crtc_state);
 
 	intel_disable_pipe(old_crtc_state);
 
 	drm_dp_update_payload_part2(&intel_dp->mst_mgr);
 
-<<<<<<< HEAD
-	val = I915_READ(TRANS_DDI_FUNC_CTL(old_crtc_state->cpu_transcoder));
-	val &= ~TRANS_DDI_DP_VC_PAYLOAD_ALLOC;
-	I915_WRITE(TRANS_DDI_FUNC_CTL(old_crtc_state->cpu_transcoder), val);
-=======
 	val = intel_de_read(dev_priv,
 			    TRANS_DDI_FUNC_CTL(old_crtc_state->cpu_transcoder));
 	val &= ~TRANS_DDI_DP_VC_PAYLOAD_ALLOC;
 	intel_de_write(dev_priv,
 		       TRANS_DDI_FUNC_CTL(old_crtc_state->cpu_transcoder),
 		       val);
->>>>>>> 04d5ce62
 
 	if (intel_de_wait_for_set(dev_priv, intel_dp->regs.dp_tp_status,
 				  DP_TP_STATUS_ACT_SENT, 1))
@@ -456,14 +441,9 @@
 	connector->encoder = encoder;
 	intel_mst->connector = connector;
 	first_mst_stream = intel_dp->active_mst_links == 0;
-<<<<<<< HEAD
-	WARN_ON(INTEL_GEN(dev_priv) >= 12 && first_mst_stream &&
-		!intel_dp_mst_is_master_trans(pipe_config));
-=======
 	drm_WARN_ON(&dev_priv->drm,
 		    INTEL_GEN(dev_priv) >= 12 && first_mst_stream &&
 		    !intel_dp_mst_is_master_trans(pipe_config));
->>>>>>> 04d5ce62
 
 	DRM_DEBUG_KMS("active links %d\n", intel_dp->active_mst_links);
 
