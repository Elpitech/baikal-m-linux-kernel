/*
 * r8a7778 processor support
 *
 * Copyright (C) 2013  Renesas Solutions Corp.
 * Copyright (C) 2013  Kuninori Morimoto <kuninori.morimoto.gx@renesas.com>
 * Copyright (C) 2013  Cogent Embedded, Inc.
 *
 * This program is free software; you can redistribute it and/or modify
 * it under the terms of the GNU General Public License as published by
 * the Free Software Foundation; version 2 of the License.
 *
 * This program is distributed in the hope that it will be useful,
 * but WITHOUT ANY WARRANTY; without even the implied warranty of
 * MERCHANTABILITY or FITNESS FOR A PARTICULAR PURPOSE.  See the
 * GNU General Public License for more details.
 *
 * You should have received a copy of the GNU General Public License
 * along with this program; if not, write to the Free Software
 * Foundation, Inc., 51 Franklin St, Fifth Floor, Boston, MA  02110-1301  USA
 */

#include <linux/kernel.h>
#include <linux/io.h>
#include <linux/irqchip/arm-gic.h>
#include <linux/of.h>
#include <linux/of_platform.h>
#include <linux/platform_data/gpio-rcar.h>
#include <linux/platform_data/irq-renesas-intc-irqpin.h>
#include <linux/platform_device.h>
#include <linux/irqchip.h>
#include <linux/serial_sci.h>
#include <linux/sh_timer.h>
#include <mach/irqs.h>
#include <mach/r8a7778.h>
#include <mach/common.h>
#include <asm/mach/arch.h>
#include <asm/hardware/cache-l2x0.h>

/* SCIF */
#define SCIF_INFO(baseaddr, irq)				\
{								\
	.mapbase	= baseaddr,				\
	.flags		= UPF_BOOT_AUTOCONF | UPF_IOREMAP,	\
	.scscr		= SCSCR_RE | SCSCR_TE | SCSCR_CKE1,	\
	.scbrr_algo_id	= SCBRR_ALGO_2,				\
	.type		= PORT_SCIF,				\
	.irqs		= SCIx_IRQ_MUXED(irq),			\
}

static struct plat_sci_port scif_platform_data[] = {
	SCIF_INFO(0xffe40000, gic_iid(0x66)),
	SCIF_INFO(0xffe41000, gic_iid(0x67)),
	SCIF_INFO(0xffe42000, gic_iid(0x68)),
	SCIF_INFO(0xffe43000, gic_iid(0x69)),
	SCIF_INFO(0xffe44000, gic_iid(0x6a)),
	SCIF_INFO(0xffe45000, gic_iid(0x6b)),
};

/* TMU */
static struct resource sh_tmu0_resources[] = {
	DEFINE_RES_MEM(0xffd80008, 12),
	DEFINE_RES_IRQ(gic_iid(0x40)),
};

static struct sh_timer_config sh_tmu0_platform_data = {
	.name			= "TMU00",
	.channel_offset		= 0x4,
	.timer_bit		= 0,
	.clockevent_rating	= 200,
};

static struct resource sh_tmu1_resources[] = {
	DEFINE_RES_MEM(0xffd80014, 12),
	DEFINE_RES_IRQ(gic_iid(0x41)),
};

static struct sh_timer_config sh_tmu1_platform_data = {
	.name			= "TMU01",
	.channel_offset		= 0x10,
	.timer_bit		= 1,
	.clocksource_rating	= 200,
};

#define r8a7778_register_tmu(idx)			\
	platform_device_register_resndata(		\
		&platform_bus, "sh_tmu", idx,		\
		sh_tmu##idx##_resources,		\
		ARRAY_SIZE(sh_tmu##idx##_resources),	\
		&sh_tmu##idx##_platform_data,		\
		sizeof(sh_tmu##idx##_platform_data))

<<<<<<< HEAD
/* PFC/GPIO */
static struct resource pfc_resources[] = {
	DEFINE_RES_MEM(0xfffc0000, 0x118),
};

#define R8A7778_GPIO(idx)						\
static struct resource r8a7778_gpio##idx##_resources[] = {		\
	DEFINE_RES_MEM(0xffc40000 + 0x1000 * (idx), 0x30),		\
	DEFINE_RES_IRQ(gic_iid(0x87)),					\
};									\
									\
static struct gpio_rcar_config r8a7778_gpio##idx##_platform_data = {	\
	.gpio_base	= 32 * (idx),					\
	.irq_base	= GPIO_IRQ_BASE(idx),				\
	.number_of_pins	= 32,						\
	.pctl_name	= "pfc-r8a7778",				\
}

R8A7778_GPIO(0);
R8A7778_GPIO(1);
R8A7778_GPIO(2);
R8A7778_GPIO(3);
R8A7778_GPIO(4);

#define r8a7778_register_gpio(idx)				\
	platform_device_register_resndata(			\
		&platform_bus, "gpio_rcar", idx,		\
		r8a7778_gpio##idx##_resources,			\
		ARRAY_SIZE(r8a7778_gpio##idx##_resources),	\
		&r8a7778_gpio##idx##_platform_data,		\
		sizeof(r8a7778_gpio##idx##_platform_data))

void __init r8a7778_pinmux_init(void)
{
	platform_device_register_simple(
		"pfc-r8a7778", -1,
		pfc_resources,
		ARRAY_SIZE(pfc_resources));

	r8a7778_register_gpio(0);
	r8a7778_register_gpio(1);
	r8a7778_register_gpio(2);
	r8a7778_register_gpio(3);
	r8a7778_register_gpio(4);
=======
/* Ether */
static struct resource ether_resources[] = {
	DEFINE_RES_MEM(0xfde00000, 0x400),
	DEFINE_RES_IRQ(gic_iid(0x89)),
};

void __init r8a7778_add_ether_device(struct sh_eth_plat_data *pdata)
{
	platform_device_register_resndata(&platform_bus, "sh_eth", -1,
					  ether_resources,
					  ARRAY_SIZE(ether_resources),
					  pdata, sizeof(*pdata));
}

/* SDHI */
static struct resource sdhi_resources[] = {
	/* SDHI0 */
	DEFINE_RES_MEM(0xFFE4C000, 0x100),
	DEFINE_RES_IRQ(gic_iid(0x77)),
	/* SDHI1 */
	DEFINE_RES_MEM(0xFFE4D000, 0x100),
	DEFINE_RES_IRQ(gic_iid(0x78)),
	/* SDHI2 */
	DEFINE_RES_MEM(0xFFE4F000, 0x100),
	DEFINE_RES_IRQ(gic_iid(0x76)),
};

void __init r8a7778_sdhi_init(int id,
			      struct sh_mobile_sdhi_info *info)
{
	BUG_ON(id < 0 || id > 2);

	platform_device_register_resndata(
		&platform_bus, "sh_mobile_sdhi", id,
		sdhi_resources + (2 * id), 2,
		info, sizeof(*info));
>>>>>>> 413bfd0e
}

void __init r8a7778_add_standard_devices(void)
{
	int i;

#ifdef CONFIG_CACHE_L2X0
	void __iomem *base = ioremap_nocache(0xf0100000, 0x1000);
	if (base) {
		/*
		 * Early BRESP enable, Shared attribute override enable, 64K*16way
		 * don't call iounmap(base)
		 */
		l2x0_init(base, 0x40470000, 0x82000fff);
	}
#endif

	for (i = 0; i < ARRAY_SIZE(scif_platform_data); i++)
		platform_device_register_data(&platform_bus, "sh-sci", i,
					      &scif_platform_data[i],
					      sizeof(struct plat_sci_port));

	r8a7778_register_tmu(0);
	r8a7778_register_tmu(1);
}

static struct renesas_intc_irqpin_config irqpin_platform_data = {
	.irq_base = irq_pin(0), /* IRQ0 -> IRQ3 */
	.sense_bitfield_width = 2,
};

static struct resource irqpin_resources[] = {
	DEFINE_RES_MEM(0xfe78001c, 4), /* ICR1 */
	DEFINE_RES_MEM(0xfe780010, 4), /* INTPRI */
	DEFINE_RES_MEM(0xfe780024, 4), /* INTREQ */
	DEFINE_RES_MEM(0xfe780044, 4), /* INTMSK0 */
	DEFINE_RES_MEM(0xfe780064, 4), /* INTMSKCLR0 */
	DEFINE_RES_IRQ(gic_iid(0x3b)), /* IRQ0 */
	DEFINE_RES_IRQ(gic_iid(0x3c)), /* IRQ1 */
	DEFINE_RES_IRQ(gic_iid(0x3d)), /* IRQ2 */
	DEFINE_RES_IRQ(gic_iid(0x3e)), /* IRQ3 */
};

void __init r8a7778_init_irq_extpin(int irlm)
{
	void __iomem *icr0 = ioremap_nocache(0xfe780000, PAGE_SIZE);
	unsigned long tmp;

	if (!icr0) {
		pr_warn("r8a7778: unable to setup external irq pin mode\n");
		return;
	}

	tmp = ioread32(icr0);
	if (irlm)
		tmp |= 1 << 23; /* IRQ0 -> IRQ3 as individual pins */
	else
		tmp &= ~(1 << 23); /* IRL mode - not supported */
	tmp |= (1 << 21); /* LVLMODE = 1 */
	iowrite32(tmp, icr0);
	iounmap(icr0);

	if (irlm)
		platform_device_register_resndata(
			&platform_bus, "renesas_intc_irqpin", -1,
			irqpin_resources, ARRAY_SIZE(irqpin_resources),
			&irqpin_platform_data, sizeof(irqpin_platform_data));
}

#define INT2SMSKCR0	0x82288 /* 0xfe782288 */
#define INT2SMSKCR1	0x8228c /* 0xfe78228c */

#define INT2NTSR0	0x00018 /* 0xfe700018 */
#define INT2NTSR1	0x0002c /* 0xfe70002c */
static void __init r8a7778_init_irq_common(void)
{
	void __iomem *base = ioremap_nocache(0xfe700000, 0x00100000);

	BUG_ON(!base);

	/* route all interrupts to ARM */
	__raw_writel(0x73ffffff, base + INT2NTSR0);
	__raw_writel(0xffffffff, base + INT2NTSR1);

	/* unmask all known interrupts in INTCS2 */
	__raw_writel(0x08330773, base + INT2SMSKCR0);
	__raw_writel(0x00311110, base + INT2SMSKCR1);

	iounmap(base);
}

void __init r8a7778_init_irq(void)
{
	void __iomem *gic_dist_base;
	void __iomem *gic_cpu_base;

	gic_dist_base = ioremap_nocache(0xfe438000, PAGE_SIZE);
	gic_cpu_base  = ioremap_nocache(0xfe430000, PAGE_SIZE);
	BUG_ON(!gic_dist_base || !gic_cpu_base);

	/* use GIC to handle interrupts */
	gic_init(0, 29, gic_dist_base, gic_cpu_base);

	r8a7778_init_irq_common();
}

void __init r8a7778_init_delay(void)
{
	shmobile_setup_delay(800, 1, 3); /* Cortex-A9 @ 800MHz */
}

#ifdef CONFIG_USE_OF
void __init r8a7778_init_irq_dt(void)
{
	irqchip_init();
	r8a7778_init_irq_common();
}

static const struct of_dev_auxdata r8a7778_auxdata_lookup[] __initconst = {
	{},
};

void __init r8a7778_add_standard_devices_dt(void)
{
	of_platform_populate(NULL, of_default_bus_match_table,
			     r8a7778_auxdata_lookup, NULL);
}

static const char *r8a7778_compat_dt[] __initdata = {
	"renesas,r8a7778",
	NULL,
};

DT_MACHINE_START(R8A7778_DT, "Generic R8A7778 (Flattened Device Tree)")
	.init_early	= r8a7778_init_delay,
	.init_irq	= r8a7778_init_irq_dt,
	.init_machine	= r8a7778_add_standard_devices_dt,
	.init_time	= shmobile_timer_init,
	.dt_compat	= r8a7778_compat_dt,
MACHINE_END

#endif /* CONFIG_USE_OF */<|MERGE_RESOLUTION|>--- conflicted
+++ resolved
@@ -89,7 +89,20 @@
 		&sh_tmu##idx##_platform_data,		\
 		sizeof(sh_tmu##idx##_platform_data))
 
-<<<<<<< HEAD
+/* Ether */
+static struct resource ether_resources[] = {
+	DEFINE_RES_MEM(0xfde00000, 0x400),
+	DEFINE_RES_IRQ(gic_iid(0x89)),
+};
+
+void __init r8a7778_add_ether_device(struct sh_eth_plat_data *pdata)
+{
+	platform_device_register_resndata(&platform_bus, "sh_eth", -1,
+					  ether_resources,
+					  ARRAY_SIZE(ether_resources),
+					  pdata, sizeof(*pdata));
+}
+
 /* PFC/GPIO */
 static struct resource pfc_resources[] = {
 	DEFINE_RES_MEM(0xfffc0000, 0x118),
@@ -134,20 +147,7 @@
 	r8a7778_register_gpio(2);
 	r8a7778_register_gpio(3);
 	r8a7778_register_gpio(4);
-=======
-/* Ether */
-static struct resource ether_resources[] = {
-	DEFINE_RES_MEM(0xfde00000, 0x400),
-	DEFINE_RES_IRQ(gic_iid(0x89)),
-};
-
-void __init r8a7778_add_ether_device(struct sh_eth_plat_data *pdata)
-{
-	platform_device_register_resndata(&platform_bus, "sh_eth", -1,
-					  ether_resources,
-					  ARRAY_SIZE(ether_resources),
-					  pdata, sizeof(*pdata));
-}
+};
 
 /* SDHI */
 static struct resource sdhi_resources[] = {
@@ -171,7 +171,6 @@
 		&platform_bus, "sh_mobile_sdhi", id,
 		sdhi_resources + (2 * id), 2,
 		info, sizeof(*info));
->>>>>>> 413bfd0e
 }
 
 void __init r8a7778_add_standard_devices(void)
