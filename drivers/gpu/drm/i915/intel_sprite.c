/*
 * Copyright © 2011 Intel Corporation
 *
 * Permission is hereby granted, free of charge, to any person obtaining a
 * copy of this software and associated documentation files (the "Software"),
 * to deal in the Software without restriction, including without limitation
 * the rights to use, copy, modify, merge, publish, distribute, sublicense,
 * and/or sell copies of the Software, and to permit persons to whom the
 * Software is furnished to do so, subject to the following conditions:
 *
 * The above copyright notice and this permission notice (including the next
 * paragraph) shall be included in all copies or substantial portions of the
 * Software.
 *
 * THE SOFTWARE IS PROVIDED "AS IS", WITHOUT WARRANTY OF ANY KIND, EXPRESS OR
 * IMPLIED, INCLUDING BUT NOT LIMITED TO THE WARRANTIES OF MERCHANTABILITY,
 * FITNESS FOR A PARTICULAR PURPOSE AND NONINFRINGEMENT.  IN NO EVENT SHALL
 * THE AUTHORS OR COPYRIGHT HOLDERS BE LIABLE FOR ANY CLAIM, DAMAGES OR OTHER
 * LIABILITY, WHETHER IN AN ACTION OF CONTRACT, TORT OR OTHERWISE, ARISING FROM,
 * OUT OF OR IN CONNECTION WITH THE SOFTWARE OR THE USE OR OTHER DEALINGS IN THE
 * SOFTWARE.
 *
 * Authors:
 *   Jesse Barnes <jbarnes@virtuousgeek.org>
 *
 * New plane/sprite handling.
 *
 * The older chips had a separate interface for programming plane related
 * registers; newer ones are much simpler and we can use the new DRM plane
 * support.
 */
#include <drm/drmP.h>
#include <drm/drm_crtc.h>
#include <drm/drm_fourcc.h>
#include <drm/drm_rect.h>
#include "intel_drv.h"
#include <drm/i915_drm.h>
#include "i915_drv.h"

static void
vlv_update_plane(struct drm_plane *dplane, struct drm_crtc *crtc,
		 struct drm_framebuffer *fb,
		 struct drm_i915_gem_object *obj, int crtc_x, int crtc_y,
		 unsigned int crtc_w, unsigned int crtc_h,
		 uint32_t x, uint32_t y,
		 uint32_t src_w, uint32_t src_h)
{
	struct drm_device *dev = dplane->dev;
	struct drm_i915_private *dev_priv = dev->dev_private;
	struct intel_plane *intel_plane = to_intel_plane(dplane);
	int pipe = intel_plane->pipe;
	int plane = intel_plane->plane;
	u32 sprctl;
	unsigned long sprsurf_offset, linear_offset;
	int pixel_size = drm_format_plane_cpp(fb->pixel_format, 0);

	sprctl = I915_READ(SPCNTR(pipe, plane));

	/* Mask out pixel format bits in case we change it */
	sprctl &= ~SP_PIXFORMAT_MASK;
	sprctl &= ~SP_YUV_BYTE_ORDER_MASK;
	sprctl &= ~SP_TILED;

	switch (fb->pixel_format) {
	case DRM_FORMAT_YUYV:
		sprctl |= SP_FORMAT_YUV422 | SP_YUV_ORDER_YUYV;
		break;
	case DRM_FORMAT_YVYU:
		sprctl |= SP_FORMAT_YUV422 | SP_YUV_ORDER_YVYU;
		break;
	case DRM_FORMAT_UYVY:
		sprctl |= SP_FORMAT_YUV422 | SP_YUV_ORDER_UYVY;
		break;
	case DRM_FORMAT_VYUY:
		sprctl |= SP_FORMAT_YUV422 | SP_YUV_ORDER_VYUY;
		break;
	case DRM_FORMAT_RGB565:
		sprctl |= SP_FORMAT_BGR565;
		break;
	case DRM_FORMAT_XRGB8888:
		sprctl |= SP_FORMAT_BGRX8888;
		break;
	case DRM_FORMAT_ARGB8888:
		sprctl |= SP_FORMAT_BGRA8888;
		break;
	case DRM_FORMAT_XBGR2101010:
		sprctl |= SP_FORMAT_RGBX1010102;
		break;
	case DRM_FORMAT_ABGR2101010:
		sprctl |= SP_FORMAT_RGBA1010102;
		break;
	case DRM_FORMAT_XBGR8888:
		sprctl |= SP_FORMAT_RGBX8888;
		break;
	case DRM_FORMAT_ABGR8888:
		sprctl |= SP_FORMAT_RGBA8888;
		break;
	default:
		/*
		 * If we get here one of the upper layers failed to filter
		 * out the unsupported plane formats
		 */
		BUG();
		break;
	}

	if (obj->tiling_mode != I915_TILING_NONE)
		sprctl |= SP_TILED;

	sprctl |= SP_ENABLE;

	intel_update_sprite_watermarks(dplane, crtc, src_w, pixel_size, true,
				       src_w != crtc_w || src_h != crtc_h);

	/* Sizes are 0 based */
	src_w--;
	src_h--;
	crtc_w--;
	crtc_h--;

	I915_WRITE(SPSTRIDE(pipe, plane), fb->pitches[0]);
	I915_WRITE(SPPOS(pipe, plane), (crtc_y << 16) | crtc_x);

	linear_offset = y * fb->pitches[0] + x * pixel_size;
	sprsurf_offset = intel_gen4_compute_page_offset(&x, &y,
							obj->tiling_mode,
							pixel_size,
							fb->pitches[0]);
	linear_offset -= sprsurf_offset;

	if (obj->tiling_mode != I915_TILING_NONE)
		I915_WRITE(SPTILEOFF(pipe, plane), (y << 16) | x);
	else
		I915_WRITE(SPLINOFF(pipe, plane), linear_offset);

	I915_WRITE(SPSIZE(pipe, plane), (crtc_h << 16) | crtc_w);
	I915_WRITE(SPCNTR(pipe, plane), sprctl);
	I915_MODIFY_DISPBASE(SPSURF(pipe, plane), i915_gem_obj_ggtt_offset(obj) +
			     sprsurf_offset);
	POSTING_READ(SPSURF(pipe, plane));
}

static void
vlv_disable_plane(struct drm_plane *dplane, struct drm_crtc *crtc)
{
	struct drm_device *dev = dplane->dev;
	struct drm_i915_private *dev_priv = dev->dev_private;
	struct intel_plane *intel_plane = to_intel_plane(dplane);
	int pipe = intel_plane->pipe;
	int plane = intel_plane->plane;

	I915_WRITE(SPCNTR(pipe, plane), I915_READ(SPCNTR(pipe, plane)) &
		   ~SP_ENABLE);
	/* Activate double buffered register update */
	I915_MODIFY_DISPBASE(SPSURF(pipe, plane), 0);
	POSTING_READ(SPSURF(pipe, plane));

	intel_update_sprite_watermarks(dplane, crtc, 0, 0, false, false);
}

static int
vlv_update_colorkey(struct drm_plane *dplane,
		    struct drm_intel_sprite_colorkey *key)
{
	struct drm_device *dev = dplane->dev;
	struct drm_i915_private *dev_priv = dev->dev_private;
	struct intel_plane *intel_plane = to_intel_plane(dplane);
	int pipe = intel_plane->pipe;
	int plane = intel_plane->plane;
	u32 sprctl;

	if (key->flags & I915_SET_COLORKEY_DESTINATION)
		return -EINVAL;

	I915_WRITE(SPKEYMINVAL(pipe, plane), key->min_value);
	I915_WRITE(SPKEYMAXVAL(pipe, plane), key->max_value);
	I915_WRITE(SPKEYMSK(pipe, plane), key->channel_mask);

	sprctl = I915_READ(SPCNTR(pipe, plane));
	sprctl &= ~SP_SOURCE_KEY;
	if (key->flags & I915_SET_COLORKEY_SOURCE)
		sprctl |= SP_SOURCE_KEY;
	I915_WRITE(SPCNTR(pipe, plane), sprctl);

	POSTING_READ(SPKEYMSK(pipe, plane));

	return 0;
}

static void
vlv_get_colorkey(struct drm_plane *dplane,
		 struct drm_intel_sprite_colorkey *key)
{
	struct drm_device *dev = dplane->dev;
	struct drm_i915_private *dev_priv = dev->dev_private;
	struct intel_plane *intel_plane = to_intel_plane(dplane);
	int pipe = intel_plane->pipe;
	int plane = intel_plane->plane;
	u32 sprctl;

	key->min_value = I915_READ(SPKEYMINVAL(pipe, plane));
	key->max_value = I915_READ(SPKEYMAXVAL(pipe, plane));
	key->channel_mask = I915_READ(SPKEYMSK(pipe, plane));

	sprctl = I915_READ(SPCNTR(pipe, plane));
	if (sprctl & SP_SOURCE_KEY)
		key->flags = I915_SET_COLORKEY_SOURCE;
	else
		key->flags = I915_SET_COLORKEY_NONE;
}

static void
ivb_update_plane(struct drm_plane *plane, struct drm_crtc *crtc,
		 struct drm_framebuffer *fb,
		 struct drm_i915_gem_object *obj, int crtc_x, int crtc_y,
		 unsigned int crtc_w, unsigned int crtc_h,
		 uint32_t x, uint32_t y,
		 uint32_t src_w, uint32_t src_h)
{
	struct drm_device *dev = plane->dev;
	struct drm_i915_private *dev_priv = dev->dev_private;
	struct intel_plane *intel_plane = to_intel_plane(plane);
	int pipe = intel_plane->pipe;
	u32 sprctl, sprscale = 0;
	unsigned long sprsurf_offset, linear_offset;
	int pixel_size = drm_format_plane_cpp(fb->pixel_format, 0);
	bool scaling_was_enabled = dev_priv->sprite_scaling_enabled;

	sprctl = I915_READ(SPRCTL(pipe));

	/* Mask out pixel format bits in case we change it */
	sprctl &= ~SPRITE_PIXFORMAT_MASK;
	sprctl &= ~SPRITE_RGB_ORDER_RGBX;
	sprctl &= ~SPRITE_YUV_BYTE_ORDER_MASK;
	sprctl &= ~SPRITE_TILED;

	switch (fb->pixel_format) {
	case DRM_FORMAT_XBGR8888:
		sprctl |= SPRITE_FORMAT_RGBX888 | SPRITE_RGB_ORDER_RGBX;
		break;
	case DRM_FORMAT_XRGB8888:
		sprctl |= SPRITE_FORMAT_RGBX888;
		break;
	case DRM_FORMAT_YUYV:
		sprctl |= SPRITE_FORMAT_YUV422 | SPRITE_YUV_ORDER_YUYV;
		break;
	case DRM_FORMAT_YVYU:
		sprctl |= SPRITE_FORMAT_YUV422 | SPRITE_YUV_ORDER_YVYU;
		break;
	case DRM_FORMAT_UYVY:
		sprctl |= SPRITE_FORMAT_YUV422 | SPRITE_YUV_ORDER_UYVY;
		break;
	case DRM_FORMAT_VYUY:
		sprctl |= SPRITE_FORMAT_YUV422 | SPRITE_YUV_ORDER_VYUY;
		break;
	default:
		BUG();
	}

	if (obj->tiling_mode != I915_TILING_NONE)
		sprctl |= SPRITE_TILED;

<<<<<<< HEAD
	if (IS_HASWELL(dev))
=======
	if (IS_HASWELL(dev) || IS_BROADWELL(dev))
>>>>>>> d8ec26d7
		sprctl &= ~SPRITE_TRICKLE_FEED_DISABLE;
	else
		sprctl |= SPRITE_TRICKLE_FEED_DISABLE;

	sprctl |= SPRITE_ENABLE;

	if (IS_HASWELL(dev) || IS_BROADWELL(dev))
		sprctl |= SPRITE_PIPE_CSC_ENABLE;

	intel_update_sprite_watermarks(plane, crtc, src_w, pixel_size, true,
				       src_w != crtc_w || src_h != crtc_h);

	/* Sizes are 0 based */
	src_w--;
	src_h--;
	crtc_w--;
	crtc_h--;

	/*
	 * IVB workaround: must disable low power watermarks for at least
	 * one frame before enabling scaling.  LP watermarks can be re-enabled
	 * when scaling is disabled.
	 */
	if (crtc_w != src_w || crtc_h != src_h) {
		dev_priv->sprite_scaling_enabled |= 1 << pipe;

		if (!scaling_was_enabled) {
			intel_update_watermarks(crtc);
			intel_wait_for_vblank(dev, pipe);
		}
		sprscale = SPRITE_SCALE_ENABLE | (src_w << 16) | src_h;
	} else
		dev_priv->sprite_scaling_enabled &= ~(1 << pipe);

	I915_WRITE(SPRSTRIDE(pipe), fb->pitches[0]);
	I915_WRITE(SPRPOS(pipe), (crtc_y << 16) | crtc_x);

	linear_offset = y * fb->pitches[0] + x * pixel_size;
	sprsurf_offset =
		intel_gen4_compute_page_offset(&x, &y, obj->tiling_mode,
					       pixel_size, fb->pitches[0]);
	linear_offset -= sprsurf_offset;

	/* HSW consolidates SPRTILEOFF and SPRLINOFF into a single SPROFFSET
	 * register */
	if (IS_HASWELL(dev) || IS_BROADWELL(dev))
		I915_WRITE(SPROFFSET(pipe), (y << 16) | x);
	else if (obj->tiling_mode != I915_TILING_NONE)
		I915_WRITE(SPRTILEOFF(pipe), (y << 16) | x);
	else
		I915_WRITE(SPRLINOFF(pipe), linear_offset);

	I915_WRITE(SPRSIZE(pipe), (crtc_h << 16) | crtc_w);
	if (intel_plane->can_scale)
		I915_WRITE(SPRSCALE(pipe), sprscale);
	I915_WRITE(SPRCTL(pipe), sprctl);
	I915_MODIFY_DISPBASE(SPRSURF(pipe),
			     i915_gem_obj_ggtt_offset(obj) + sprsurf_offset);
	POSTING_READ(SPRSURF(pipe));

	/* potentially re-enable LP watermarks */
	if (scaling_was_enabled && !dev_priv->sprite_scaling_enabled)
		intel_update_watermarks(crtc);
}

static void
ivb_disable_plane(struct drm_plane *plane, struct drm_crtc *crtc)
{
	struct drm_device *dev = plane->dev;
	struct drm_i915_private *dev_priv = dev->dev_private;
	struct intel_plane *intel_plane = to_intel_plane(plane);
	int pipe = intel_plane->pipe;
	bool scaling_was_enabled = dev_priv->sprite_scaling_enabled;

	I915_WRITE(SPRCTL(pipe), I915_READ(SPRCTL(pipe)) & ~SPRITE_ENABLE);
	/* Can't leave the scaler enabled... */
	if (intel_plane->can_scale)
		I915_WRITE(SPRSCALE(pipe), 0);
	/* Activate double buffered register update */
	I915_MODIFY_DISPBASE(SPRSURF(pipe), 0);
	POSTING_READ(SPRSURF(pipe));

	dev_priv->sprite_scaling_enabled &= ~(1 << pipe);

	intel_update_sprite_watermarks(plane, crtc, 0, 0, false, false);

	/* potentially re-enable LP watermarks */
	if (scaling_was_enabled && !dev_priv->sprite_scaling_enabled)
		intel_update_watermarks(crtc);
}

static int
ivb_update_colorkey(struct drm_plane *plane,
		    struct drm_intel_sprite_colorkey *key)
{
	struct drm_device *dev = plane->dev;
	struct drm_i915_private *dev_priv = dev->dev_private;
	struct intel_plane *intel_plane;
	u32 sprctl;
	int ret = 0;

	intel_plane = to_intel_plane(plane);

	I915_WRITE(SPRKEYVAL(intel_plane->pipe), key->min_value);
	I915_WRITE(SPRKEYMAX(intel_plane->pipe), key->max_value);
	I915_WRITE(SPRKEYMSK(intel_plane->pipe), key->channel_mask);

	sprctl = I915_READ(SPRCTL(intel_plane->pipe));
	sprctl &= ~(SPRITE_SOURCE_KEY | SPRITE_DEST_KEY);
	if (key->flags & I915_SET_COLORKEY_DESTINATION)
		sprctl |= SPRITE_DEST_KEY;
	else if (key->flags & I915_SET_COLORKEY_SOURCE)
		sprctl |= SPRITE_SOURCE_KEY;
	I915_WRITE(SPRCTL(intel_plane->pipe), sprctl);

	POSTING_READ(SPRKEYMSK(intel_plane->pipe));

	return ret;
}

static void
ivb_get_colorkey(struct drm_plane *plane, struct drm_intel_sprite_colorkey *key)
{
	struct drm_device *dev = plane->dev;
	struct drm_i915_private *dev_priv = dev->dev_private;
	struct intel_plane *intel_plane;
	u32 sprctl;

	intel_plane = to_intel_plane(plane);

	key->min_value = I915_READ(SPRKEYVAL(intel_plane->pipe));
	key->max_value = I915_READ(SPRKEYMAX(intel_plane->pipe));
	key->channel_mask = I915_READ(SPRKEYMSK(intel_plane->pipe));
	key->flags = 0;

	sprctl = I915_READ(SPRCTL(intel_plane->pipe));

	if (sprctl & SPRITE_DEST_KEY)
		key->flags = I915_SET_COLORKEY_DESTINATION;
	else if (sprctl & SPRITE_SOURCE_KEY)
		key->flags = I915_SET_COLORKEY_SOURCE;
	else
		key->flags = I915_SET_COLORKEY_NONE;
}

static void
ilk_update_plane(struct drm_plane *plane, struct drm_crtc *crtc,
		 struct drm_framebuffer *fb,
		 struct drm_i915_gem_object *obj, int crtc_x, int crtc_y,
		 unsigned int crtc_w, unsigned int crtc_h,
		 uint32_t x, uint32_t y,
		 uint32_t src_w, uint32_t src_h)
{
	struct drm_device *dev = plane->dev;
	struct drm_i915_private *dev_priv = dev->dev_private;
	struct intel_plane *intel_plane = to_intel_plane(plane);
	int pipe = intel_plane->pipe;
	unsigned long dvssurf_offset, linear_offset;
	u32 dvscntr, dvsscale;
	int pixel_size = drm_format_plane_cpp(fb->pixel_format, 0);

	dvscntr = I915_READ(DVSCNTR(pipe));

	/* Mask out pixel format bits in case we change it */
	dvscntr &= ~DVS_PIXFORMAT_MASK;
	dvscntr &= ~DVS_RGB_ORDER_XBGR;
	dvscntr &= ~DVS_YUV_BYTE_ORDER_MASK;
	dvscntr &= ~DVS_TILED;

	switch (fb->pixel_format) {
	case DRM_FORMAT_XBGR8888:
		dvscntr |= DVS_FORMAT_RGBX888 | DVS_RGB_ORDER_XBGR;
		break;
	case DRM_FORMAT_XRGB8888:
		dvscntr |= DVS_FORMAT_RGBX888;
		break;
	case DRM_FORMAT_YUYV:
		dvscntr |= DVS_FORMAT_YUV422 | DVS_YUV_ORDER_YUYV;
		break;
	case DRM_FORMAT_YVYU:
		dvscntr |= DVS_FORMAT_YUV422 | DVS_YUV_ORDER_YVYU;
		break;
	case DRM_FORMAT_UYVY:
		dvscntr |= DVS_FORMAT_YUV422 | DVS_YUV_ORDER_UYVY;
		break;
	case DRM_FORMAT_VYUY:
		dvscntr |= DVS_FORMAT_YUV422 | DVS_YUV_ORDER_VYUY;
		break;
	default:
		BUG();
	}

	if (obj->tiling_mode != I915_TILING_NONE)
		dvscntr |= DVS_TILED;

	if (IS_GEN6(dev))
		dvscntr |= DVS_TRICKLE_FEED_DISABLE; /* must disable */
	dvscntr |= DVS_ENABLE;

	intel_update_sprite_watermarks(plane, crtc, src_w, pixel_size, true,
				       src_w != crtc_w || src_h != crtc_h);

	/* Sizes are 0 based */
	src_w--;
	src_h--;
	crtc_w--;
	crtc_h--;

	dvsscale = 0;
	if (IS_GEN5(dev) || crtc_w != src_w || crtc_h != src_h)
		dvsscale = DVS_SCALE_ENABLE | (src_w << 16) | src_h;

	I915_WRITE(DVSSTRIDE(pipe), fb->pitches[0]);
	I915_WRITE(DVSPOS(pipe), (crtc_y << 16) | crtc_x);

	linear_offset = y * fb->pitches[0] + x * pixel_size;
	dvssurf_offset =
		intel_gen4_compute_page_offset(&x, &y, obj->tiling_mode,
					       pixel_size, fb->pitches[0]);
	linear_offset -= dvssurf_offset;

	if (obj->tiling_mode != I915_TILING_NONE)
		I915_WRITE(DVSTILEOFF(pipe), (y << 16) | x);
	else
		I915_WRITE(DVSLINOFF(pipe), linear_offset);

	I915_WRITE(DVSSIZE(pipe), (crtc_h << 16) | crtc_w);
	I915_WRITE(DVSSCALE(pipe), dvsscale);
	I915_WRITE(DVSCNTR(pipe), dvscntr);
	I915_MODIFY_DISPBASE(DVSSURF(pipe),
			     i915_gem_obj_ggtt_offset(obj) + dvssurf_offset);
	POSTING_READ(DVSSURF(pipe));
}

static void
ilk_disable_plane(struct drm_plane *plane, struct drm_crtc *crtc)
{
	struct drm_device *dev = plane->dev;
	struct drm_i915_private *dev_priv = dev->dev_private;
	struct intel_plane *intel_plane = to_intel_plane(plane);
	int pipe = intel_plane->pipe;

	I915_WRITE(DVSCNTR(pipe), I915_READ(DVSCNTR(pipe)) & ~DVS_ENABLE);
	/* Disable the scaler */
	I915_WRITE(DVSSCALE(pipe), 0);
	/* Flush double buffered register updates */
	I915_MODIFY_DISPBASE(DVSSURF(pipe), 0);
	POSTING_READ(DVSSURF(pipe));

	intel_update_sprite_watermarks(plane, crtc, 0, 0, false, false);
}

static void
intel_enable_primary(struct drm_crtc *crtc)
{
	struct drm_device *dev = crtc->dev;
	struct drm_i915_private *dev_priv = dev->dev_private;
	struct intel_crtc *intel_crtc = to_intel_crtc(crtc);
	int reg = DSPCNTR(intel_crtc->plane);

	if (intel_crtc->primary_enabled)
		return;

	intel_crtc->primary_enabled = true;

	I915_WRITE(reg, I915_READ(reg) | DISPLAY_PLANE_ENABLE);
	intel_flush_primary_plane(dev_priv, intel_crtc->plane);

	/*
	 * FIXME IPS should be fine as long as one plane is
	 * enabled, but in practice it seems to have problems
	 * when going from primary only to sprite only and vice
	 * versa.
	 */
	if (intel_crtc->config.ips_enabled) {
		intel_wait_for_vblank(dev, intel_crtc->pipe);
		hsw_enable_ips(intel_crtc);
	}

	mutex_lock(&dev->struct_mutex);
	intel_update_fbc(dev);
	mutex_unlock(&dev->struct_mutex);
}

static void
intel_disable_primary(struct drm_crtc *crtc)
{
	struct drm_device *dev = crtc->dev;
	struct drm_i915_private *dev_priv = dev->dev_private;
	struct intel_crtc *intel_crtc = to_intel_crtc(crtc);
	int reg = DSPCNTR(intel_crtc->plane);

	if (!intel_crtc->primary_enabled)
		return;

	intel_crtc->primary_enabled = false;

	mutex_lock(&dev->struct_mutex);
	if (dev_priv->fbc.plane == intel_crtc->plane)
		intel_disable_fbc(dev);
	mutex_unlock(&dev->struct_mutex);

	/*
	 * FIXME IPS should be fine as long as one plane is
	 * enabled, but in practice it seems to have problems
	 * when going from primary only to sprite only and vice
	 * versa.
	 */
	hsw_disable_ips(intel_crtc);

	I915_WRITE(reg, I915_READ(reg) & ~DISPLAY_PLANE_ENABLE);
	intel_flush_primary_plane(dev_priv, intel_crtc->plane);
}

static int
ilk_update_colorkey(struct drm_plane *plane,
		    struct drm_intel_sprite_colorkey *key)
{
	struct drm_device *dev = plane->dev;
	struct drm_i915_private *dev_priv = dev->dev_private;
	struct intel_plane *intel_plane;
	u32 dvscntr;
	int ret = 0;

	intel_plane = to_intel_plane(plane);

	I915_WRITE(DVSKEYVAL(intel_plane->pipe), key->min_value);
	I915_WRITE(DVSKEYMAX(intel_plane->pipe), key->max_value);
	I915_WRITE(DVSKEYMSK(intel_plane->pipe), key->channel_mask);

	dvscntr = I915_READ(DVSCNTR(intel_plane->pipe));
	dvscntr &= ~(DVS_SOURCE_KEY | DVS_DEST_KEY);
	if (key->flags & I915_SET_COLORKEY_DESTINATION)
		dvscntr |= DVS_DEST_KEY;
	else if (key->flags & I915_SET_COLORKEY_SOURCE)
		dvscntr |= DVS_SOURCE_KEY;
	I915_WRITE(DVSCNTR(intel_plane->pipe), dvscntr);

	POSTING_READ(DVSKEYMSK(intel_plane->pipe));

	return ret;
}

static void
ilk_get_colorkey(struct drm_plane *plane, struct drm_intel_sprite_colorkey *key)
{
	struct drm_device *dev = plane->dev;
	struct drm_i915_private *dev_priv = dev->dev_private;
	struct intel_plane *intel_plane;
	u32 dvscntr;

	intel_plane = to_intel_plane(plane);

	key->min_value = I915_READ(DVSKEYVAL(intel_plane->pipe));
	key->max_value = I915_READ(DVSKEYMAX(intel_plane->pipe));
	key->channel_mask = I915_READ(DVSKEYMSK(intel_plane->pipe));
	key->flags = 0;

	dvscntr = I915_READ(DVSCNTR(intel_plane->pipe));

	if (dvscntr & DVS_DEST_KEY)
		key->flags = I915_SET_COLORKEY_DESTINATION;
	else if (dvscntr & DVS_SOURCE_KEY)
		key->flags = I915_SET_COLORKEY_SOURCE;
	else
		key->flags = I915_SET_COLORKEY_NONE;
}

static bool
format_is_yuv(uint32_t format)
{
	switch (format) {
	case DRM_FORMAT_YUYV:
	case DRM_FORMAT_UYVY:
	case DRM_FORMAT_VYUY:
	case DRM_FORMAT_YVYU:
		return true;
	default:
		return false;
	}
}

static int
intel_update_plane(struct drm_plane *plane, struct drm_crtc *crtc,
		   struct drm_framebuffer *fb, int crtc_x, int crtc_y,
		   unsigned int crtc_w, unsigned int crtc_h,
		   uint32_t src_x, uint32_t src_y,
		   uint32_t src_w, uint32_t src_h)
{
	struct drm_device *dev = plane->dev;
	struct intel_crtc *intel_crtc = to_intel_crtc(crtc);
	struct intel_plane *intel_plane = to_intel_plane(plane);
	struct intel_framebuffer *intel_fb = to_intel_framebuffer(fb);
	struct drm_i915_gem_object *obj = intel_fb->obj;
	struct drm_i915_gem_object *old_obj = intel_plane->obj;
	int ret;
	bool disable_primary = false;
	bool visible;
	int hscale, vscale;
	int max_scale, min_scale;
	int pixel_size = drm_format_plane_cpp(fb->pixel_format, 0);
	struct drm_rect src = {
		/* sample coordinates in 16.16 fixed point */
		.x1 = src_x,
		.x2 = src_x + src_w,
		.y1 = src_y,
		.y2 = src_y + src_h,
	};
	struct drm_rect dst = {
		/* integer pixels */
		.x1 = crtc_x,
		.x2 = crtc_x + crtc_w,
		.y1 = crtc_y,
		.y2 = crtc_y + crtc_h,
	};
	const struct drm_rect clip = {
		.x2 = intel_crtc->active ? intel_crtc->config.pipe_src_w : 0,
		.y2 = intel_crtc->active ? intel_crtc->config.pipe_src_h : 0,
	};
	const struct {
		int crtc_x, crtc_y;
		unsigned int crtc_w, crtc_h;
		uint32_t src_x, src_y, src_w, src_h;
	} orig = {
		.crtc_x = crtc_x,
		.crtc_y = crtc_y,
		.crtc_w = crtc_w,
		.crtc_h = crtc_h,
		.src_x = src_x,
		.src_y = src_y,
		.src_w = src_w,
		.src_h = src_h,
	};

	/* Don't modify another pipe's plane */
	if (intel_plane->pipe != intel_crtc->pipe) {
		DRM_DEBUG_KMS("Wrong plane <-> crtc mapping\n");
		return -EINVAL;
	}

	/* FIXME check all gen limits */
	if (fb->width < 3 || fb->height < 3 || fb->pitches[0] > 16384) {
		DRM_DEBUG_KMS("Unsuitable framebuffer for plane\n");
		return -EINVAL;
	}

	/* Sprite planes can be linear or x-tiled surfaces */
	switch (obj->tiling_mode) {
		case I915_TILING_NONE:
		case I915_TILING_X:
			break;
		default:
			DRM_DEBUG_KMS("Unsupported tiling mode\n");
			return -EINVAL;
	}

	/*
	 * FIXME the following code does a bunch of fuzzy adjustments to the
	 * coordinates and sizes. We probably need some way to decide whether
	 * more strict checking should be done instead.
	 */
	max_scale = intel_plane->max_downscale << 16;
	min_scale = intel_plane->can_scale ? 1 : (1 << 16);

	hscale = drm_rect_calc_hscale_relaxed(&src, &dst, min_scale, max_scale);
	BUG_ON(hscale < 0);

	vscale = drm_rect_calc_vscale_relaxed(&src, &dst, min_scale, max_scale);
	BUG_ON(vscale < 0);

	visible = drm_rect_clip_scaled(&src, &dst, &clip, hscale, vscale);

	crtc_x = dst.x1;
	crtc_y = dst.y1;
	crtc_w = drm_rect_width(&dst);
	crtc_h = drm_rect_height(&dst);

	if (visible) {
		/* check again in case clipping clamped the results */
		hscale = drm_rect_calc_hscale(&src, &dst, min_scale, max_scale);
		if (hscale < 0) {
			DRM_DEBUG_KMS("Horizontal scaling factor out of limits\n");
			drm_rect_debug_print(&src, true);
			drm_rect_debug_print(&dst, false);

			return hscale;
		}

		vscale = drm_rect_calc_vscale(&src, &dst, min_scale, max_scale);
		if (vscale < 0) {
			DRM_DEBUG_KMS("Vertical scaling factor out of limits\n");
			drm_rect_debug_print(&src, true);
			drm_rect_debug_print(&dst, false);

			return vscale;
		}

		/* Make the source viewport size an exact multiple of the scaling factors. */
		drm_rect_adjust_size(&src,
				     drm_rect_width(&dst) * hscale - drm_rect_width(&src),
				     drm_rect_height(&dst) * vscale - drm_rect_height(&src));

		/* sanity check to make sure the src viewport wasn't enlarged */
		WARN_ON(src.x1 < (int) src_x ||
			src.y1 < (int) src_y ||
			src.x2 > (int) (src_x + src_w) ||
			src.y2 > (int) (src_y + src_h));

		/*
		 * Hardware doesn't handle subpixel coordinates.
		 * Adjust to (macro)pixel boundary, but be careful not to
		 * increase the source viewport size, because that could
		 * push the downscaling factor out of bounds.
		 */
		src_x = src.x1 >> 16;
		src_w = drm_rect_width(&src) >> 16;
		src_y = src.y1 >> 16;
		src_h = drm_rect_height(&src) >> 16;

		if (format_is_yuv(fb->pixel_format)) {
			src_x &= ~1;
			src_w &= ~1;

			/*
			 * Must keep src and dst the
			 * same if we can't scale.
			 */
			if (!intel_plane->can_scale)
				crtc_w &= ~1;

			if (crtc_w == 0)
				visible = false;
		}
	}

	/* Check size restrictions when scaling */
	if (visible && (src_w != crtc_w || src_h != crtc_h)) {
		unsigned int width_bytes;

		WARN_ON(!intel_plane->can_scale);

		/* FIXME interlacing min height is 6 */

		if (crtc_w < 3 || crtc_h < 3)
			visible = false;

		if (src_w < 3 || src_h < 3)
			visible = false;

		width_bytes = ((src_x * pixel_size) & 63) + src_w * pixel_size;

		if (src_w > 2048 || src_h > 2048 ||
		    width_bytes > 4096 || fb->pitches[0] > 4096) {
			DRM_DEBUG_KMS("Source dimensions exceed hardware limits\n");
			return -EINVAL;
		}
	}

	dst.x1 = crtc_x;
	dst.x2 = crtc_x + crtc_w;
	dst.y1 = crtc_y;
	dst.y2 = crtc_y + crtc_h;

	/*
	 * If the sprite is completely covering the primary plane,
	 * we can disable the primary and save power.
	 */
	disable_primary = drm_rect_equals(&dst, &clip);
	WARN_ON(disable_primary && !visible && intel_crtc->active);

	mutex_lock(&dev->struct_mutex);

	/* Note that this will apply the VT-d workaround for scanouts,
	 * which is more restrictive than required for sprites. (The
	 * primary plane requires 256KiB alignment with 64 PTE padding,
	 * the sprite planes only require 128KiB alignment and 32 PTE padding.
	 */
	ret = intel_pin_and_fence_fb_obj(dev, obj, NULL);

	mutex_unlock(&dev->struct_mutex);

<<<<<<< HEAD
	if (visible)
		intel_plane->update_plane(plane, crtc, fb, obj,
					  crtc_x, crtc_y, crtc_w, crtc_h,
					  src_x, src_y, src_w, src_h);
	else
		intel_plane->disable_plane(plane, crtc);
=======
	if (ret)
		return ret;

	intel_plane->crtc_x = orig.crtc_x;
	intel_plane->crtc_y = orig.crtc_y;
	intel_plane->crtc_w = orig.crtc_w;
	intel_plane->crtc_h = orig.crtc_h;
	intel_plane->src_x = orig.src_x;
	intel_plane->src_y = orig.src_y;
	intel_plane->src_w = orig.src_w;
	intel_plane->src_h = orig.src_h;
	intel_plane->obj = obj;
>>>>>>> d8ec26d7

	if (intel_crtc->active) {
		/*
		 * Be sure to re-enable the primary before the sprite is no longer
		 * covering it fully.
		 */
		if (!disable_primary)
			intel_enable_primary(crtc);

		if (visible)
			intel_plane->update_plane(plane, crtc, fb, obj,
						  crtc_x, crtc_y, crtc_w, crtc_h,
						  src_x, src_y, src_w, src_h);
		else
			intel_plane->disable_plane(plane, crtc);

		if (disable_primary)
			intel_disable_primary(crtc);
	}

	/* Unpin old obj after new one is active to avoid ugliness */
	if (old_obj) {
		/*
		 * It's fairly common to simply update the position of
		 * an existing object.  In that case, we don't need to
		 * wait for vblank to avoid ugliness, we only need to
		 * do the pin & ref bookkeeping.
		 */
		if (old_obj != obj && intel_crtc->active)
			intel_wait_for_vblank(dev, intel_crtc->pipe);

		mutex_lock(&dev->struct_mutex);
		intel_unpin_fb_obj(old_obj);
		mutex_unlock(&dev->struct_mutex);
	}

	return 0;
}

static int
intel_disable_plane(struct drm_plane *plane)
{
	struct drm_device *dev = plane->dev;
	struct intel_plane *intel_plane = to_intel_plane(plane);
	struct intel_crtc *intel_crtc;

	if (!plane->fb)
		return 0;

	if (WARN_ON(!plane->crtc))
		return -EINVAL;

<<<<<<< HEAD
	intel_enable_primary(plane->crtc);
	intel_plane->disable_plane(plane, plane->crtc);
=======
	intel_crtc = to_intel_crtc(plane->crtc);

	if (intel_crtc->active) {
		intel_enable_primary(plane->crtc);
		intel_plane->disable_plane(plane, plane->crtc);
	}
>>>>>>> d8ec26d7

	if (intel_plane->obj) {
		if (intel_crtc->active)
			intel_wait_for_vblank(dev, intel_plane->pipe);

		mutex_lock(&dev->struct_mutex);
		intel_unpin_fb_obj(intel_plane->obj);
		mutex_unlock(&dev->struct_mutex);

		intel_plane->obj = NULL;
	}

	return 0;
}

static void intel_destroy_plane(struct drm_plane *plane)
{
	struct intel_plane *intel_plane = to_intel_plane(plane);
	intel_disable_plane(plane);
	drm_plane_cleanup(plane);
	kfree(intel_plane);
}

int intel_sprite_set_colorkey(struct drm_device *dev, void *data,
			      struct drm_file *file_priv)
{
	struct drm_intel_sprite_colorkey *set = data;
	struct drm_mode_object *obj;
	struct drm_plane *plane;
	struct intel_plane *intel_plane;
	int ret = 0;

	if (!drm_core_check_feature(dev, DRIVER_MODESET))
		return -ENODEV;

	/* Make sure we don't try to enable both src & dest simultaneously */
	if ((set->flags & (I915_SET_COLORKEY_DESTINATION | I915_SET_COLORKEY_SOURCE)) == (I915_SET_COLORKEY_DESTINATION | I915_SET_COLORKEY_SOURCE))
		return -EINVAL;

	drm_modeset_lock_all(dev);

	obj = drm_mode_object_find(dev, set->plane_id, DRM_MODE_OBJECT_PLANE);
	if (!obj) {
		ret = -ENOENT;
		goto out_unlock;
	}

	plane = obj_to_plane(obj);
	intel_plane = to_intel_plane(plane);
	ret = intel_plane->update_colorkey(plane, set);

out_unlock:
	drm_modeset_unlock_all(dev);
	return ret;
}

int intel_sprite_get_colorkey(struct drm_device *dev, void *data,
			      struct drm_file *file_priv)
{
	struct drm_intel_sprite_colorkey *get = data;
	struct drm_mode_object *obj;
	struct drm_plane *plane;
	struct intel_plane *intel_plane;
	int ret = 0;

	if (!drm_core_check_feature(dev, DRIVER_MODESET))
		return -ENODEV;

	drm_modeset_lock_all(dev);

	obj = drm_mode_object_find(dev, get->plane_id, DRM_MODE_OBJECT_PLANE);
	if (!obj) {
		ret = -ENOENT;
		goto out_unlock;
	}

	plane = obj_to_plane(obj);
	intel_plane = to_intel_plane(plane);
	intel_plane->get_colorkey(plane, get);

out_unlock:
	drm_modeset_unlock_all(dev);
	return ret;
}

void intel_plane_restore(struct drm_plane *plane)
{
	struct intel_plane *intel_plane = to_intel_plane(plane);

	if (!plane->crtc || !plane->fb)
		return;

	intel_update_plane(plane, plane->crtc, plane->fb,
			   intel_plane->crtc_x, intel_plane->crtc_y,
			   intel_plane->crtc_w, intel_plane->crtc_h,
			   intel_plane->src_x, intel_plane->src_y,
			   intel_plane->src_w, intel_plane->src_h);
}

void intel_plane_disable(struct drm_plane *plane)
{
	if (!plane->crtc || !plane->fb)
		return;

	intel_disable_plane(plane);
}

static const struct drm_plane_funcs intel_plane_funcs = {
	.update_plane = intel_update_plane,
	.disable_plane = intel_disable_plane,
	.destroy = intel_destroy_plane,
};

static uint32_t ilk_plane_formats[] = {
	DRM_FORMAT_XRGB8888,
	DRM_FORMAT_YUYV,
	DRM_FORMAT_YVYU,
	DRM_FORMAT_UYVY,
	DRM_FORMAT_VYUY,
};

static uint32_t snb_plane_formats[] = {
	DRM_FORMAT_XBGR8888,
	DRM_FORMAT_XRGB8888,
	DRM_FORMAT_YUYV,
	DRM_FORMAT_YVYU,
	DRM_FORMAT_UYVY,
	DRM_FORMAT_VYUY,
};

static uint32_t vlv_plane_formats[] = {
	DRM_FORMAT_RGB565,
	DRM_FORMAT_ABGR8888,
	DRM_FORMAT_ARGB8888,
	DRM_FORMAT_XBGR8888,
	DRM_FORMAT_XRGB8888,
	DRM_FORMAT_XBGR2101010,
	DRM_FORMAT_ABGR2101010,
	DRM_FORMAT_YUYV,
	DRM_FORMAT_YVYU,
	DRM_FORMAT_UYVY,
	DRM_FORMAT_VYUY,
};

int
intel_plane_init(struct drm_device *dev, enum pipe pipe, int plane)
{
	struct intel_plane *intel_plane;
	unsigned long possible_crtcs;
	const uint32_t *plane_formats;
	int num_plane_formats;
	int ret;

	if (INTEL_INFO(dev)->gen < 5)
		return -ENODEV;

	intel_plane = kzalloc(sizeof(*intel_plane), GFP_KERNEL);
	if (!intel_plane)
		return -ENOMEM;

	switch (INTEL_INFO(dev)->gen) {
	case 5:
	case 6:
		intel_plane->can_scale = true;
		intel_plane->max_downscale = 16;
		intel_plane->update_plane = ilk_update_plane;
		intel_plane->disable_plane = ilk_disable_plane;
		intel_plane->update_colorkey = ilk_update_colorkey;
		intel_plane->get_colorkey = ilk_get_colorkey;

		if (IS_GEN6(dev)) {
			plane_formats = snb_plane_formats;
			num_plane_formats = ARRAY_SIZE(snb_plane_formats);
		} else {
			plane_formats = ilk_plane_formats;
			num_plane_formats = ARRAY_SIZE(ilk_plane_formats);
		}
		break;

	case 7:
	case 8:
		if (IS_IVYBRIDGE(dev)) {
			intel_plane->can_scale = true;
			intel_plane->max_downscale = 2;
		} else {
			intel_plane->can_scale = false;
			intel_plane->max_downscale = 1;
		}

		if (IS_VALLEYVIEW(dev)) {
			intel_plane->update_plane = vlv_update_plane;
			intel_plane->disable_plane = vlv_disable_plane;
			intel_plane->update_colorkey = vlv_update_colorkey;
			intel_plane->get_colorkey = vlv_get_colorkey;

			plane_formats = vlv_plane_formats;
			num_plane_formats = ARRAY_SIZE(vlv_plane_formats);
		} else {
			intel_plane->update_plane = ivb_update_plane;
			intel_plane->disable_plane = ivb_disable_plane;
			intel_plane->update_colorkey = ivb_update_colorkey;
			intel_plane->get_colorkey = ivb_get_colorkey;

			plane_formats = snb_plane_formats;
			num_plane_formats = ARRAY_SIZE(snb_plane_formats);
		}
		break;

	default:
		kfree(intel_plane);
		return -ENODEV;
	}

	intel_plane->pipe = pipe;
	intel_plane->plane = plane;
	possible_crtcs = (1 << pipe);
	ret = drm_plane_init(dev, &intel_plane->base, possible_crtcs,
			     &intel_plane_funcs,
			     plane_formats, num_plane_formats,
			     false);
	if (ret)
		kfree(intel_plane);

	return ret;
}<|MERGE_RESOLUTION|>--- conflicted
+++ resolved
@@ -260,11 +260,7 @@
 	if (obj->tiling_mode != I915_TILING_NONE)
 		sprctl |= SPRITE_TILED;
 
-<<<<<<< HEAD
-	if (IS_HASWELL(dev))
-=======
 	if (IS_HASWELL(dev) || IS_BROADWELL(dev))
->>>>>>> d8ec26d7
 		sprctl &= ~SPRITE_TRICKLE_FEED_DISABLE;
 	else
 		sprctl |= SPRITE_TRICKLE_FEED_DISABLE;
@@ -846,14 +842,6 @@
 
 	mutex_unlock(&dev->struct_mutex);
 
-<<<<<<< HEAD
-	if (visible)
-		intel_plane->update_plane(plane, crtc, fb, obj,
-					  crtc_x, crtc_y, crtc_w, crtc_h,
-					  src_x, src_y, src_w, src_h);
-	else
-		intel_plane->disable_plane(plane, crtc);
-=======
 	if (ret)
 		return ret;
 
@@ -866,7 +854,6 @@
 	intel_plane->src_w = orig.src_w;
 	intel_plane->src_h = orig.src_h;
 	intel_plane->obj = obj;
->>>>>>> d8ec26d7
 
 	if (intel_crtc->active) {
 		/*
@@ -919,17 +906,12 @@
 	if (WARN_ON(!plane->crtc))
 		return -EINVAL;
 
-<<<<<<< HEAD
-	intel_enable_primary(plane->crtc);
-	intel_plane->disable_plane(plane, plane->crtc);
-=======
 	intel_crtc = to_intel_crtc(plane->crtc);
 
 	if (intel_crtc->active) {
 		intel_enable_primary(plane->crtc);
 		intel_plane->disable_plane(plane, plane->crtc);
 	}
->>>>>>> d8ec26d7
 
 	if (intel_plane->obj) {
 		if (intel_crtc->active)
