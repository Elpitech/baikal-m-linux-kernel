#
# Makefile for the Linux kernel device drivers.
#
# 15 Sep 2000, Christoph Hellwig <hch@infradead.org>
# Rewritten to use lists instead of if-statements.
#

obj-y				+= gpio/
obj-$(CONFIG_PCI)		+= pci/
obj-$(CONFIG_PARISC)		+= parisc/
obj-$(CONFIG_RAPIDIO)		+= rapidio/
obj-y				+= video/
obj-$(CONFIG_ACPI)		+= acpi/
# PnP must come after ACPI since it will eventually need to check if acpi
# was used and do nothing if so
obj-$(CONFIG_PNP)		+= pnp/
obj-$(CONFIG_ARM_AMBA)		+= amba/

obj-$(CONFIG_XEN)		+= xen/

# regulators early, since some subsystems rely on them to initialize
obj-$(CONFIG_REGULATOR)		+= regulator/

# char/ comes before serial/ etc so that the VT console is the boot-time
# default.
obj-y				+= char/

# gpu/ comes after char for AGP vs DRM startup
obj-y				+= gpu/

obj-$(CONFIG_CONNECTOR)		+= connector/

# i810fb and intelfb depend on char/agp/
obj-$(CONFIG_FB_I810)           += video/i810/
obj-$(CONFIG_FB_INTEL)          += video/intelfb/

obj-y				+= serial/
obj-$(CONFIG_PARPORT)		+= parport/
obj-y				+= base/ block/ misc/ mfd/ net/ media/
obj-$(CONFIG_NUBUS)		+= nubus/
obj-$(CONFIG_ATM)		+= atm/
obj-y				+= macintosh/
obj-$(CONFIG_IDE)		+= ide/
obj-$(CONFIG_SCSI)		+= scsi/
obj-$(CONFIG_ATA)		+= ata/
obj-$(CONFIG_FUSION)		+= message/
obj-$(CONFIG_FIREWIRE)		+= firewire/
obj-y				+= ieee1394/
obj-$(CONFIG_UIO)		+= uio/
obj-y				+= cdrom/
obj-y				+= auxdisplay/
obj-$(CONFIG_MTD)		+= mtd/
obj-$(CONFIG_SPI)		+= spi/
obj-$(CONFIG_PCCARD)		+= pcmcia/
obj-$(CONFIG_DIO)		+= dio/
obj-$(CONFIG_SBUS)		+= sbus/
obj-$(CONFIG_ZORRO)		+= zorro/
obj-$(CONFIG_MAC)		+= macintosh/
obj-$(CONFIG_ATA_OVER_ETH)	+= block/aoe/
obj-$(CONFIG_PARIDE) 		+= block/paride/
obj-$(CONFIG_TC)		+= tc/
obj-$(CONFIG_UWB)		+= uwb/
obj-$(CONFIG_USB_OTG_UTILS)	+= usb/otg/
obj-$(CONFIG_USB)		+= usb/
obj-$(CONFIG_USB_MUSB_HDRC)	+= usb/musb/
obj-$(CONFIG_PCI)		+= usb/
obj-$(CONFIG_USB_GADGET)	+= usb/gadget/
obj-$(CONFIG_SERIO)		+= input/serio/
obj-$(CONFIG_GAMEPORT)		+= input/gameport/
obj-$(CONFIG_INPUT)		+= input/
obj-$(CONFIG_I2O)		+= message/
obj-$(CONFIG_RTC_LIB)		+= rtc/
obj-y				+= i2c/
obj-$(CONFIG_W1)		+= w1/
obj-$(CONFIG_POWER_SUPPLY)	+= power/
obj-$(CONFIG_HWMON)		+= hwmon/
obj-$(CONFIG_THERMAL)		+= thermal/
obj-$(CONFIG_WATCHDOG)		+= watchdog/
obj-$(CONFIG_PHONE)		+= telephony/
obj-$(CONFIG_MD)		+= md/
obj-$(CONFIG_BT)		+= bluetooth/
obj-$(CONFIG_ACCESSIBILITY)	+= accessibility/
obj-$(CONFIG_ISDN)		+= isdn/
obj-$(CONFIG_EDAC)		+= edac/
obj-$(CONFIG_MCA)		+= mca/
obj-$(CONFIG_EISA)		+= eisa/
obj-y				+= lguest/
obj-$(CONFIG_CPU_FREQ)		+= cpufreq/
obj-$(CONFIG_CPU_IDLE)		+= cpuidle/
obj-y				+= idle/
obj-$(CONFIG_MMC)		+= mmc/
obj-$(CONFIG_MEMSTICK)		+= memstick/
obj-$(CONFIG_NEW_LEDS)		+= leds/
obj-$(CONFIG_INFINIBAND)	+= infiniband/
obj-$(CONFIG_SGI_SN)		+= sn/
obj-y				+= firmware/
obj-$(CONFIG_CRYPTO)		+= crypto/
obj-$(CONFIG_SUPERH)		+= sh/
obj-$(CONFIG_GENERIC_TIME)	+= clocksource/
obj-$(CONFIG_DMA_ENGINE)	+= dma/
obj-$(CONFIG_DCA)		+= dca/
obj-$(CONFIG_HID)		+= hid/
obj-$(CONFIG_PPC_PS3)		+= ps3/
obj-$(CONFIG_OF)		+= of/
obj-$(CONFIG_SSB)		+= ssb/
obj-$(CONFIG_VIRTIO)		+= virtio/
<<<<<<< HEAD
obj-$(CONFIG_STAGING)		+= staging/
=======
obj-$(CONFIG_REGULATOR)		+= regulator/
obj-$(CONFIG_STAGING)		+= staging/
obj-y				+= platform/
>>>>>>> b4f9fe12
<|MERGE_RESOLUTION|>--- conflicted
+++ resolved
@@ -104,10 +104,5 @@
 obj-$(CONFIG_OF)		+= of/
 obj-$(CONFIG_SSB)		+= ssb/
 obj-$(CONFIG_VIRTIO)		+= virtio/
-<<<<<<< HEAD
 obj-$(CONFIG_STAGING)		+= staging/
-=======
-obj-$(CONFIG_REGULATOR)		+= regulator/
-obj-$(CONFIG_STAGING)		+= staging/
-obj-y				+= platform/
->>>>>>> b4f9fe12
+obj-y				+= platform/