// SPDX-License-Identifier: GPL-2.0
#include <linux/ceph/ceph_debug.h>

#include <linux/fs.h>
#include <linux/wait.h>
#include <linux/slab.h>
#include <linux/gfp.h>
#include <linux/sched.h>
#include <linux/debugfs.h>
#include <linux/seq_file.h>
#include <linux/ratelimit.h>

#include "super.h"
#include "mds_client.h"

#include <linux/ceph/ceph_features.h>
#include <linux/ceph/messenger.h>
#include <linux/ceph/decode.h>
#include <linux/ceph/pagelist.h>
#include <linux/ceph/auth.h>
#include <linux/ceph/debugfs.h>

#define RECONNECT_MAX_SIZE (INT_MAX - PAGE_SIZE)

/*
 * A cluster of MDS (metadata server) daemons is responsible for
 * managing the file system namespace (the directory hierarchy and
 * inodes) and for coordinating shared access to storage.  Metadata is
 * partitioning hierarchically across a number of servers, and that
 * partition varies over time as the cluster adjusts the distribution
 * in order to balance load.
 *
 * The MDS client is primarily responsible to managing synchronous
 * metadata requests for operations like open, unlink, and so forth.
 * If there is a MDS failure, we find out about it when we (possibly
 * request and) receive a new MDS map, and can resubmit affected
 * requests.
 *
 * For the most part, though, we take advantage of a lossless
 * communications channel to the MDS, and do not need to worry about
 * timing out or resubmitting requests.
 *
 * We maintain a stateful "session" with each MDS we interact with.
 * Within each session, we sent periodic heartbeat messages to ensure
 * any capabilities or leases we have been issues remain valid.  If
 * the session times out and goes stale, our leases and capabilities
 * are no longer valid.
 */

struct ceph_reconnect_state {
	struct ceph_mds_session *session;
	int nr_caps, nr_realms;
	struct ceph_pagelist *pagelist;
	unsigned msg_version;
	bool allow_multi;
};

static void __wake_requests(struct ceph_mds_client *mdsc,
			    struct list_head *head);
static void ceph_cap_release_work(struct work_struct *work);
static void ceph_cap_reclaim_work(struct work_struct *work);

static const struct ceph_connection_operations mds_con_ops;


/*
 * mds reply parsing
 */

static int parse_reply_info_quota(void **p, void *end,
				  struct ceph_mds_reply_info_in *info)
{
	u8 struct_v, struct_compat;
	u32 struct_len;

	ceph_decode_8_safe(p, end, struct_v, bad);
	ceph_decode_8_safe(p, end, struct_compat, bad);
	/* struct_v is expected to be >= 1. we only
	 * understand encoding with struct_compat == 1. */
	if (!struct_v || struct_compat != 1)
		goto bad;
	ceph_decode_32_safe(p, end, struct_len, bad);
	ceph_decode_need(p, end, struct_len, bad);
	end = *p + struct_len;
	ceph_decode_64_safe(p, end, info->max_bytes, bad);
	ceph_decode_64_safe(p, end, info->max_files, bad);
	*p = end;
	return 0;
bad:
	return -EIO;
}

/*
 * parse individual inode info
 */
static int parse_reply_info_in(void **p, void *end,
			       struct ceph_mds_reply_info_in *info,
			       u64 features)
{
	int err = 0;
	u8 struct_v = 0;
<<<<<<< HEAD

	if (features == (u64)-1) {
		u32 struct_len;
		u8 struct_compat;
		ceph_decode_8_safe(p, end, struct_v, bad);
		ceph_decode_8_safe(p, end, struct_compat, bad);
		/* struct_v is expected to be >= 1. we only understand
		 * encoding with struct_compat == 1. */
		if (!struct_v || struct_compat != 1)
			goto bad;
		ceph_decode_32_safe(p, end, struct_len, bad);
		ceph_decode_need(p, end, struct_len, bad);
		end = *p + struct_len;
	}

=======

	if (features == (u64)-1) {
		u32 struct_len;
		u8 struct_compat;
		ceph_decode_8_safe(p, end, struct_v, bad);
		ceph_decode_8_safe(p, end, struct_compat, bad);
		/* struct_v is expected to be >= 1. we only understand
		 * encoding with struct_compat == 1. */
		if (!struct_v || struct_compat != 1)
			goto bad;
		ceph_decode_32_safe(p, end, struct_len, bad);
		ceph_decode_need(p, end, struct_len, bad);
		end = *p + struct_len;
	}

>>>>>>> 0ecfebd2
	ceph_decode_need(p, end, sizeof(struct ceph_mds_reply_inode), bad);
	info->in = *p;
	*p += sizeof(struct ceph_mds_reply_inode) +
		sizeof(*info->in->fragtree.splits) *
		le32_to_cpu(info->in->fragtree.nsplits);

	ceph_decode_32_safe(p, end, info->symlink_len, bad);
	ceph_decode_need(p, end, info->symlink_len, bad);
	info->symlink = *p;
	*p += info->symlink_len;

	ceph_decode_copy_safe(p, end, &info->dir_layout,
			      sizeof(info->dir_layout), bad);
	ceph_decode_32_safe(p, end, info->xattr_len, bad);
	ceph_decode_need(p, end, info->xattr_len, bad);
	info->xattr_data = *p;
	*p += info->xattr_len;

	if (features == (u64)-1) {
		/* inline data */
		ceph_decode_64_safe(p, end, info->inline_version, bad);
		ceph_decode_32_safe(p, end, info->inline_len, bad);
		ceph_decode_need(p, end, info->inline_len, bad);
		info->inline_data = *p;
		*p += info->inline_len;
		/* quota */
		err = parse_reply_info_quota(p, end, info);
		if (err < 0)
			goto out_bad;
		/* pool namespace */
		ceph_decode_32_safe(p, end, info->pool_ns_len, bad);
		if (info->pool_ns_len > 0) {
			ceph_decode_need(p, end, info->pool_ns_len, bad);
			info->pool_ns_data = *p;
			*p += info->pool_ns_len;
		}
		/* btime, change_attr */
		{
			struct ceph_timespec btime;
			u64 change_attr;
			ceph_decode_need(p, end, sizeof(btime), bad);
			ceph_decode_copy(p, &btime, sizeof(btime));
			ceph_decode_64_safe(p, end, change_attr, bad);
		}

		/* dir pin */
		if (struct_v >= 2) {
			ceph_decode_32_safe(p, end, info->dir_pin, bad);
		} else {
			info->dir_pin = -ENODATA;
		}

		*p = end;
	} else {
		if (features & CEPH_FEATURE_MDS_INLINE_DATA) {
			ceph_decode_64_safe(p, end, info->inline_version, bad);
			ceph_decode_32_safe(p, end, info->inline_len, bad);
			ceph_decode_need(p, end, info->inline_len, bad);
			info->inline_data = *p;
			*p += info->inline_len;
		} else
			info->inline_version = CEPH_INLINE_NONE;

		if (features & CEPH_FEATURE_MDS_QUOTA) {
			err = parse_reply_info_quota(p, end, info);
			if (err < 0)
				goto out_bad;
		} else {
			info->max_bytes = 0;
			info->max_files = 0;
		}

		info->pool_ns_len = 0;
		info->pool_ns_data = NULL;
		if (features & CEPH_FEATURE_FS_FILE_LAYOUT_V2) {
			ceph_decode_32_safe(p, end, info->pool_ns_len, bad);
			if (info->pool_ns_len > 0) {
				ceph_decode_need(p, end, info->pool_ns_len, bad);
				info->pool_ns_data = *p;
				*p += info->pool_ns_len;
			}
		}

		info->dir_pin = -ENODATA;
	}
	return 0;
bad:
	err = -EIO;
out_bad:
	return err;
}

static int parse_reply_info_dir(void **p, void *end,
				struct ceph_mds_reply_dirfrag **dirfrag,
				u64 features)
{
	if (features == (u64)-1) {
		u8 struct_v, struct_compat;
		u32 struct_len;
		ceph_decode_8_safe(p, end, struct_v, bad);
		ceph_decode_8_safe(p, end, struct_compat, bad);
		/* struct_v is expected to be >= 1. we only understand
		 * encoding whose struct_compat == 1. */
		if (!struct_v || struct_compat != 1)
			goto bad;
		ceph_decode_32_safe(p, end, struct_len, bad);
		ceph_decode_need(p, end, struct_len, bad);
		end = *p + struct_len;
	}

	ceph_decode_need(p, end, sizeof(**dirfrag), bad);
	*dirfrag = *p;
	*p += sizeof(**dirfrag) + sizeof(u32) * le32_to_cpu((*dirfrag)->ndist);
	if (unlikely(*p > end))
		goto bad;
	if (features == (u64)-1)
		*p = end;
	return 0;
bad:
	return -EIO;
}

static int parse_reply_info_lease(void **p, void *end,
				  struct ceph_mds_reply_lease **lease,
				  u64 features)
{
	if (features == (u64)-1) {
		u8 struct_v, struct_compat;
		u32 struct_len;
		ceph_decode_8_safe(p, end, struct_v, bad);
		ceph_decode_8_safe(p, end, struct_compat, bad);
		/* struct_v is expected to be >= 1. we only understand
		 * encoding whose struct_compat == 1. */
		if (!struct_v || struct_compat != 1)
			goto bad;
		ceph_decode_32_safe(p, end, struct_len, bad);
		ceph_decode_need(p, end, struct_len, bad);
		end = *p + struct_len;
	}

	ceph_decode_need(p, end, sizeof(**lease), bad);
	*lease = *p;
	*p += sizeof(**lease);
	if (features == (u64)-1)
		*p = end;
	return 0;
bad:
	return -EIO;
}

/*
 * parse a normal reply, which may contain a (dir+)dentry and/or a
 * target inode.
 */
static int parse_reply_info_trace(void **p, void *end,
				  struct ceph_mds_reply_info_parsed *info,
				  u64 features)
{
	int err;

	if (info->head->is_dentry) {
		err = parse_reply_info_in(p, end, &info->diri, features);
		if (err < 0)
			goto out_bad;

		err = parse_reply_info_dir(p, end, &info->dirfrag, features);
		if (err < 0)
			goto out_bad;

		ceph_decode_32_safe(p, end, info->dname_len, bad);
		ceph_decode_need(p, end, info->dname_len, bad);
		info->dname = *p;
		*p += info->dname_len;

		err = parse_reply_info_lease(p, end, &info->dlease, features);
		if (err < 0)
			goto out_bad;
	}

	if (info->head->is_target) {
		err = parse_reply_info_in(p, end, &info->targeti, features);
		if (err < 0)
			goto out_bad;
	}

	if (unlikely(*p != end))
		goto bad;
	return 0;

bad:
	err = -EIO;
out_bad:
	pr_err("problem parsing mds trace %d\n", err);
	return err;
}

/*
 * parse readdir results
 */
static int parse_reply_info_readdir(void **p, void *end,
				struct ceph_mds_reply_info_parsed *info,
				u64 features)
{
	u32 num, i = 0;
	int err;

	err = parse_reply_info_dir(p, end, &info->dir_dir, features);
	if (err < 0)
		goto out_bad;

	ceph_decode_need(p, end, sizeof(num) + 2, bad);
	num = ceph_decode_32(p);
	{
		u16 flags = ceph_decode_16(p);
		info->dir_end = !!(flags & CEPH_READDIR_FRAG_END);
		info->dir_complete = !!(flags & CEPH_READDIR_FRAG_COMPLETE);
		info->hash_order = !!(flags & CEPH_READDIR_HASH_ORDER);
		info->offset_hash = !!(flags & CEPH_READDIR_OFFSET_HASH);
	}
	if (num == 0)
		goto done;

	BUG_ON(!info->dir_entries);
	if ((unsigned long)(info->dir_entries + num) >
	    (unsigned long)info->dir_entries + info->dir_buf_size) {
		pr_err("dir contents are larger than expected\n");
		WARN_ON(1);
		goto bad;
	}

	info->dir_nr = num;
	while (num) {
		struct ceph_mds_reply_dir_entry *rde = info->dir_entries + i;
		/* dentry */
		ceph_decode_32_safe(p, end, rde->name_len, bad);
		ceph_decode_need(p, end, rde->name_len, bad);
		rde->name = *p;
		*p += rde->name_len;
		dout("parsed dir dname '%.*s'\n", rde->name_len, rde->name);

		/* dentry lease */
		err = parse_reply_info_lease(p, end, &rde->lease, features);
		if (err)
			goto out_bad;
		/* inode */
		err = parse_reply_info_in(p, end, &rde->inode, features);
		if (err < 0)
			goto out_bad;
		/* ceph_readdir_prepopulate() will update it */
		rde->offset = 0;
		i++;
		num--;
	}

done:
	if (*p != end)
		goto bad;
	return 0;

bad:
	err = -EIO;
out_bad:
	pr_err("problem parsing dir contents %d\n", err);
	return err;
}

/*
 * parse fcntl F_GETLK results
 */
static int parse_reply_info_filelock(void **p, void *end,
				     struct ceph_mds_reply_info_parsed *info,
				     u64 features)
{
	if (*p + sizeof(*info->filelock_reply) > end)
		goto bad;

	info->filelock_reply = *p;
	*p += sizeof(*info->filelock_reply);

	if (unlikely(*p != end))
		goto bad;
	return 0;

bad:
	return -EIO;
}

/*
 * parse create results
 */
static int parse_reply_info_create(void **p, void *end,
				  struct ceph_mds_reply_info_parsed *info,
				  u64 features)
{
	if (features == (u64)-1 ||
	    (features & CEPH_FEATURE_REPLY_CREATE_INODE)) {
		if (*p == end) {
			info->has_create_ino = false;
		} else {
			info->has_create_ino = true;
			info->ino = ceph_decode_64(p);
		}
	}

	if (unlikely(*p != end))
		goto bad;
	return 0;

bad:
	return -EIO;
}

/*
 * parse extra results
 */
static int parse_reply_info_extra(void **p, void *end,
				  struct ceph_mds_reply_info_parsed *info,
				  u64 features)
{
	u32 op = le32_to_cpu(info->head->op);

	if (op == CEPH_MDS_OP_GETFILELOCK)
		return parse_reply_info_filelock(p, end, info, features);
	else if (op == CEPH_MDS_OP_READDIR || op == CEPH_MDS_OP_LSSNAP)
		return parse_reply_info_readdir(p, end, info, features);
	else if (op == CEPH_MDS_OP_CREATE)
		return parse_reply_info_create(p, end, info, features);
	else
		return -EIO;
}

/*
 * parse entire mds reply
 */
static int parse_reply_info(struct ceph_msg *msg,
			    struct ceph_mds_reply_info_parsed *info,
			    u64 features)
{
	void *p, *end;
	u32 len;
	int err;

	info->head = msg->front.iov_base;
	p = msg->front.iov_base + sizeof(struct ceph_mds_reply_head);
	end = p + msg->front.iov_len - sizeof(struct ceph_mds_reply_head);

	/* trace */
	ceph_decode_32_safe(&p, end, len, bad);
	if (len > 0) {
		ceph_decode_need(&p, end, len, bad);
		err = parse_reply_info_trace(&p, p+len, info, features);
		if (err < 0)
			goto out_bad;
	}

	/* extra */
	ceph_decode_32_safe(&p, end, len, bad);
	if (len > 0) {
		ceph_decode_need(&p, end, len, bad);
		err = parse_reply_info_extra(&p, p+len, info, features);
		if (err < 0)
			goto out_bad;
	}

	/* snap blob */
	ceph_decode_32_safe(&p, end, len, bad);
	info->snapblob_len = len;
	info->snapblob = p;
	p += len;

	if (p != end)
		goto bad;
	return 0;

bad:
	err = -EIO;
out_bad:
	pr_err("mds parse_reply err %d\n", err);
	return err;
}

static void destroy_reply_info(struct ceph_mds_reply_info_parsed *info)
{
	if (!info->dir_entries)
		return;
	free_pages((unsigned long)info->dir_entries, get_order(info->dir_buf_size));
}


/*
 * sessions
 */
const char *ceph_session_state_name(int s)
{
	switch (s) {
	case CEPH_MDS_SESSION_NEW: return "new";
	case CEPH_MDS_SESSION_OPENING: return "opening";
	case CEPH_MDS_SESSION_OPEN: return "open";
	case CEPH_MDS_SESSION_HUNG: return "hung";
	case CEPH_MDS_SESSION_CLOSING: return "closing";
	case CEPH_MDS_SESSION_RESTARTING: return "restarting";
	case CEPH_MDS_SESSION_RECONNECTING: return "reconnecting";
	case CEPH_MDS_SESSION_REJECTED: return "rejected";
	default: return "???";
	}
}

static struct ceph_mds_session *get_session(struct ceph_mds_session *s)
{
	if (refcount_inc_not_zero(&s->s_ref)) {
		dout("mdsc get_session %p %d -> %d\n", s,
		     refcount_read(&s->s_ref)-1, refcount_read(&s->s_ref));
		return s;
	} else {
		dout("mdsc get_session %p 0 -- FAIL\n", s);
		return NULL;
	}
}

void ceph_put_mds_session(struct ceph_mds_session *s)
{
	dout("mdsc put_session %p %d -> %d\n", s,
	     refcount_read(&s->s_ref), refcount_read(&s->s_ref)-1);
	if (refcount_dec_and_test(&s->s_ref)) {
		if (s->s_auth.authorizer)
			ceph_auth_destroy_authorizer(s->s_auth.authorizer);
		kfree(s);
	}
}

/*
 * called under mdsc->mutex
 */
struct ceph_mds_session *__ceph_lookup_mds_session(struct ceph_mds_client *mdsc,
						   int mds)
{
	if (mds >= mdsc->max_sessions || !mdsc->sessions[mds])
		return NULL;
	return get_session(mdsc->sessions[mds]);
}

static bool __have_session(struct ceph_mds_client *mdsc, int mds)
{
	if (mds >= mdsc->max_sessions || !mdsc->sessions[mds])
		return false;
	else
		return true;
}

static int __verify_registered_session(struct ceph_mds_client *mdsc,
				       struct ceph_mds_session *s)
{
	if (s->s_mds >= mdsc->max_sessions ||
	    mdsc->sessions[s->s_mds] != s)
		return -ENOENT;
	return 0;
}

/*
 * create+register a new session for given mds.
 * called under mdsc->mutex.
 */
static struct ceph_mds_session *register_session(struct ceph_mds_client *mdsc,
						 int mds)
{
	struct ceph_mds_session *s;

	if (mds >= mdsc->mdsmap->m_num_mds)
		return ERR_PTR(-EINVAL);

	s = kzalloc(sizeof(*s), GFP_NOFS);
	if (!s)
		return ERR_PTR(-ENOMEM);

	if (mds >= mdsc->max_sessions) {
		int newmax = 1 << get_count_order(mds + 1);
		struct ceph_mds_session **sa;

		dout("%s: realloc to %d\n", __func__, newmax);
		sa = kcalloc(newmax, sizeof(void *), GFP_NOFS);
		if (!sa)
			goto fail_realloc;
		if (mdsc->sessions) {
			memcpy(sa, mdsc->sessions,
			       mdsc->max_sessions * sizeof(void *));
			kfree(mdsc->sessions);
		}
		mdsc->sessions = sa;
		mdsc->max_sessions = newmax;
	}

	dout("%s: mds%d\n", __func__, mds);
	s->s_mdsc = mdsc;
	s->s_mds = mds;
	s->s_state = CEPH_MDS_SESSION_NEW;
	s->s_ttl = 0;
	s->s_seq = 0;
	mutex_init(&s->s_mutex);

	ceph_con_init(&s->s_con, s, &mds_con_ops, &mdsc->fsc->client->msgr);

	spin_lock_init(&s->s_gen_ttl_lock);
	s->s_cap_gen = 1;
	s->s_cap_ttl = jiffies - 1;

	spin_lock_init(&s->s_cap_lock);
	s->s_renew_requested = 0;
	s->s_renew_seq = 0;
	INIT_LIST_HEAD(&s->s_caps);
	s->s_nr_caps = 0;
	s->s_trim_caps = 0;
	refcount_set(&s->s_ref, 1);
	INIT_LIST_HEAD(&s->s_waiting);
	INIT_LIST_HEAD(&s->s_unsafe);
	s->s_num_cap_releases = 0;
	s->s_cap_reconnect = 0;
	s->s_cap_iterator = NULL;
	INIT_LIST_HEAD(&s->s_cap_releases);
	INIT_WORK(&s->s_cap_release_work, ceph_cap_release_work);

	INIT_LIST_HEAD(&s->s_cap_flushing);

	mdsc->sessions[mds] = s;
	atomic_inc(&mdsc->num_sessions);
	refcount_inc(&s->s_ref);  /* one ref to sessions[], one to caller */

	ceph_con_open(&s->s_con, CEPH_ENTITY_TYPE_MDS, mds,
		      ceph_mdsmap_get_addr(mdsc->mdsmap, mds));

	return s;

fail_realloc:
	kfree(s);
	return ERR_PTR(-ENOMEM);
}

/*
 * called under mdsc->mutex
 */
static void __unregister_session(struct ceph_mds_client *mdsc,
			       struct ceph_mds_session *s)
{
	dout("__unregister_session mds%d %p\n", s->s_mds, s);
	BUG_ON(mdsc->sessions[s->s_mds] != s);
	mdsc->sessions[s->s_mds] = NULL;
	s->s_state = 0;
	ceph_con_close(&s->s_con);
	ceph_put_mds_session(s);
	atomic_dec(&mdsc->num_sessions);
}

/*
 * drop session refs in request.
 *
 * should be last request ref, or hold mdsc->mutex
 */
static void put_request_session(struct ceph_mds_request *req)
{
	if (req->r_session) {
		ceph_put_mds_session(req->r_session);
		req->r_session = NULL;
	}
}

void ceph_mdsc_release_request(struct kref *kref)
{
	struct ceph_mds_request *req = container_of(kref,
						    struct ceph_mds_request,
						    r_kref);
	destroy_reply_info(&req->r_reply_info);
	if (req->r_request)
		ceph_msg_put(req->r_request);
	if (req->r_reply)
		ceph_msg_put(req->r_reply);
	if (req->r_inode) {
		ceph_put_cap_refs(ceph_inode(req->r_inode), CEPH_CAP_PIN);
		/* avoid calling iput_final() in mds dispatch threads */
		ceph_async_iput(req->r_inode);
	}
	if (req->r_parent)
		ceph_put_cap_refs(ceph_inode(req->r_parent), CEPH_CAP_PIN);
	ceph_async_iput(req->r_target_inode);
	if (req->r_dentry)
		dput(req->r_dentry);
	if (req->r_old_dentry)
		dput(req->r_old_dentry);
	if (req->r_old_dentry_dir) {
		/*
		 * track (and drop pins for) r_old_dentry_dir
		 * separately, since r_old_dentry's d_parent may have
		 * changed between the dir mutex being dropped and
		 * this request being freed.
		 */
		ceph_put_cap_refs(ceph_inode(req->r_old_dentry_dir),
				  CEPH_CAP_PIN);
		ceph_async_iput(req->r_old_dentry_dir);
	}
	kfree(req->r_path1);
	kfree(req->r_path2);
	if (req->r_pagelist)
		ceph_pagelist_release(req->r_pagelist);
	put_request_session(req);
	ceph_unreserve_caps(req->r_mdsc, &req->r_caps_reservation);
	kfree(req);
}

DEFINE_RB_FUNCS(request, struct ceph_mds_request, r_tid, r_node)

/*
 * lookup session, bump ref if found.
 *
 * called under mdsc->mutex.
 */
static struct ceph_mds_request *
lookup_get_request(struct ceph_mds_client *mdsc, u64 tid)
{
	struct ceph_mds_request *req;

	req = lookup_request(&mdsc->request_tree, tid);
	if (req)
		ceph_mdsc_get_request(req);

	return req;
}

/*
 * Register an in-flight request, and assign a tid.  Link to directory
 * are modifying (if any).
 *
 * Called under mdsc->mutex.
 */
static void __register_request(struct ceph_mds_client *mdsc,
			       struct ceph_mds_request *req,
			       struct inode *dir)
{
	int ret = 0;

	req->r_tid = ++mdsc->last_tid;
	if (req->r_num_caps) {
		ret = ceph_reserve_caps(mdsc, &req->r_caps_reservation,
					req->r_num_caps);
		if (ret < 0) {
			pr_err("__register_request %p "
			       "failed to reserve caps: %d\n", req, ret);
			/* set req->r_err to fail early from __do_request */
			req->r_err = ret;
			return;
		}
	}
	dout("__register_request %p tid %lld\n", req, req->r_tid);
	ceph_mdsc_get_request(req);
	insert_request(&mdsc->request_tree, req);

	req->r_uid = current_fsuid();
	req->r_gid = current_fsgid();

	if (mdsc->oldest_tid == 0 && req->r_op != CEPH_MDS_OP_SETFILELOCK)
		mdsc->oldest_tid = req->r_tid;

	if (dir) {
		ihold(dir);
		req->r_unsafe_dir = dir;
	}
}

static void __unregister_request(struct ceph_mds_client *mdsc,
				 struct ceph_mds_request *req)
{
	dout("__unregister_request %p tid %lld\n", req, req->r_tid);

	/* Never leave an unregistered request on an unsafe list! */
	list_del_init(&req->r_unsafe_item);

	if (req->r_tid == mdsc->oldest_tid) {
		struct rb_node *p = rb_next(&req->r_node);
		mdsc->oldest_tid = 0;
		while (p) {
			struct ceph_mds_request *next_req =
				rb_entry(p, struct ceph_mds_request, r_node);
			if (next_req->r_op != CEPH_MDS_OP_SETFILELOCK) {
				mdsc->oldest_tid = next_req->r_tid;
				break;
			}
			p = rb_next(p);
		}
	}

	erase_request(&mdsc->request_tree, req);

	if (req->r_unsafe_dir  &&
	    test_bit(CEPH_MDS_R_GOT_UNSAFE, &req->r_req_flags)) {
		struct ceph_inode_info *ci = ceph_inode(req->r_unsafe_dir);
		spin_lock(&ci->i_unsafe_lock);
		list_del_init(&req->r_unsafe_dir_item);
		spin_unlock(&ci->i_unsafe_lock);
	}
	if (req->r_target_inode &&
	    test_bit(CEPH_MDS_R_GOT_UNSAFE, &req->r_req_flags)) {
		struct ceph_inode_info *ci = ceph_inode(req->r_target_inode);
		spin_lock(&ci->i_unsafe_lock);
		list_del_init(&req->r_unsafe_target_item);
		spin_unlock(&ci->i_unsafe_lock);
	}

	if (req->r_unsafe_dir) {
		/* avoid calling iput_final() in mds dispatch threads */
		ceph_async_iput(req->r_unsafe_dir);
		req->r_unsafe_dir = NULL;
	}

	complete_all(&req->r_safe_completion);

	ceph_mdsc_put_request(req);
}

/*
 * Walk back up the dentry tree until we hit a dentry representing a
 * non-snapshot inode. We do this using the rcu_read_lock (which must be held
 * when calling this) to ensure that the objects won't disappear while we're
 * working with them. Once we hit a candidate dentry, we attempt to take a
 * reference to it, and return that as the result.
 */
static struct inode *get_nonsnap_parent(struct dentry *dentry)
{
	struct inode *inode = NULL;

	while (dentry && !IS_ROOT(dentry)) {
		inode = d_inode_rcu(dentry);
		if (!inode || ceph_snap(inode) == CEPH_NOSNAP)
			break;
		dentry = dentry->d_parent;
	}
	if (inode)
		inode = igrab(inode);
	return inode;
}

/*
 * Choose mds to send request to next.  If there is a hint set in the
 * request (e.g., due to a prior forward hint from the mds), use that.
 * Otherwise, consult frag tree and/or caps to identify the
 * appropriate mds.  If all else fails, choose randomly.
 *
 * Called under mdsc->mutex.
 */
static int __choose_mds(struct ceph_mds_client *mdsc,
			struct ceph_mds_request *req)
{
	struct inode *inode;
	struct ceph_inode_info *ci;
	struct ceph_cap *cap;
	int mode = req->r_direct_mode;
	int mds = -1;
	u32 hash = req->r_direct_hash;
	bool is_hash = test_bit(CEPH_MDS_R_DIRECT_IS_HASH, &req->r_req_flags);

	/*
	 * is there a specific mds we should try?  ignore hint if we have
	 * no session and the mds is not up (active or recovering).
	 */
	if (req->r_resend_mds >= 0 &&
	    (__have_session(mdsc, req->r_resend_mds) ||
	     ceph_mdsmap_get_state(mdsc->mdsmap, req->r_resend_mds) > 0)) {
		dout("choose_mds using resend_mds mds%d\n",
		     req->r_resend_mds);
		return req->r_resend_mds;
	}

	if (mode == USE_RANDOM_MDS)
		goto random;

	inode = NULL;
	if (req->r_inode) {
		if (ceph_snap(req->r_inode) != CEPH_SNAPDIR) {
			inode = req->r_inode;
			ihold(inode);
		} else {
			/* req->r_dentry is non-null for LSSNAP request */
			rcu_read_lock();
			inode = get_nonsnap_parent(req->r_dentry);
			rcu_read_unlock();
			dout("__choose_mds using snapdir's parent %p\n", inode);
		}
	} else if (req->r_dentry) {
		/* ignore race with rename; old or new d_parent is okay */
		struct dentry *parent;
		struct inode *dir;

		rcu_read_lock();
		parent = req->r_dentry->d_parent;
		dir = req->r_parent ? : d_inode_rcu(parent);

		if (!dir || dir->i_sb != mdsc->fsc->sb) {
			/*  not this fs or parent went negative */
			inode = d_inode(req->r_dentry);
			if (inode)
				ihold(inode);
		} else if (ceph_snap(dir) != CEPH_NOSNAP) {
			/* direct snapped/virtual snapdir requests
			 * based on parent dir inode */
			inode = get_nonsnap_parent(parent);
			dout("__choose_mds using nonsnap parent %p\n", inode);
		} else {
			/* dentry target */
			inode = d_inode(req->r_dentry);
			if (!inode || mode == USE_AUTH_MDS) {
				/* dir + name */
				inode = igrab(dir);
				hash = ceph_dentry_hash(dir, req->r_dentry);
				is_hash = true;
			} else {
				ihold(inode);
			}
		}
		rcu_read_unlock();
	}

	dout("__choose_mds %p is_hash=%d (%d) mode %d\n", inode, (int)is_hash,
	     (int)hash, mode);
	if (!inode)
		goto random;
	ci = ceph_inode(inode);

	if (is_hash && S_ISDIR(inode->i_mode)) {
		struct ceph_inode_frag frag;
		int found;

		ceph_choose_frag(ci, hash, &frag, &found);
		if (found) {
			if (mode == USE_ANY_MDS && frag.ndist > 0) {
				u8 r;

				/* choose a random replica */
				get_random_bytes(&r, 1);
				r %= frag.ndist;
				mds = frag.dist[r];
				dout("choose_mds %p %llx.%llx "
				     "frag %u mds%d (%d/%d)\n",
				     inode, ceph_vinop(inode),
				     frag.frag, mds,
				     (int)r, frag.ndist);
				if (ceph_mdsmap_get_state(mdsc->mdsmap, mds) >=
				    CEPH_MDS_STATE_ACTIVE)
					goto out;
			}

			/* since this file/dir wasn't known to be
			 * replicated, then we want to look for the
			 * authoritative mds. */
			mode = USE_AUTH_MDS;
			if (frag.mds >= 0) {
				/* choose auth mds */
				mds = frag.mds;
				dout("choose_mds %p %llx.%llx "
				     "frag %u mds%d (auth)\n",
				     inode, ceph_vinop(inode), frag.frag, mds);
				if (ceph_mdsmap_get_state(mdsc->mdsmap, mds) >=
				    CEPH_MDS_STATE_ACTIVE)
					goto out;
			}
		}
	}

	spin_lock(&ci->i_ceph_lock);
	cap = NULL;
	if (mode == USE_AUTH_MDS)
		cap = ci->i_auth_cap;
	if (!cap && !RB_EMPTY_ROOT(&ci->i_caps))
		cap = rb_entry(rb_first(&ci->i_caps), struct ceph_cap, ci_node);
	if (!cap) {
		spin_unlock(&ci->i_ceph_lock);
		ceph_async_iput(inode);
		goto random;
	}
	mds = cap->session->s_mds;
	dout("choose_mds %p %llx.%llx mds%d (%scap %p)\n",
	     inode, ceph_vinop(inode), mds,
	     cap == ci->i_auth_cap ? "auth " : "", cap);
	spin_unlock(&ci->i_ceph_lock);
out:
	/* avoid calling iput_final() while holding mdsc->mutex or
	 * in mds dispatch threads */
	ceph_async_iput(inode);
	return mds;

random:
	mds = ceph_mdsmap_get_random_mds(mdsc->mdsmap);
	dout("choose_mds chose random mds%d\n", mds);
	return mds;
}


/*
 * session messages
 */
static struct ceph_msg *create_session_msg(u32 op, u64 seq)
{
	struct ceph_msg *msg;
	struct ceph_mds_session_head *h;

	msg = ceph_msg_new(CEPH_MSG_CLIENT_SESSION, sizeof(*h), GFP_NOFS,
			   false);
	if (!msg) {
		pr_err("create_session_msg ENOMEM creating msg\n");
		return NULL;
	}
	h = msg->front.iov_base;
	h->op = cpu_to_le32(op);
	h->seq = cpu_to_le64(seq);

	return msg;
}

static void encode_supported_features(void **p, void *end)
{
	static const unsigned char bits[] = CEPHFS_FEATURES_CLIENT_SUPPORTED;
	static const size_t count = ARRAY_SIZE(bits);

	if (count > 0) {
		size_t i;
		size_t size = ((size_t)bits[count - 1] + 64) / 64 * 8;

		BUG_ON(*p + 4 + size > end);
		ceph_encode_32(p, size);
		memset(*p, 0, size);
		for (i = 0; i < count; i++)
			((unsigned char*)(*p))[i / 8] |= 1 << (bits[i] % 8);
		*p += size;
	} else {
		BUG_ON(*p + 4 > end);
		ceph_encode_32(p, 0);
	}
}

/*
 * session message, specialization for CEPH_SESSION_REQUEST_OPEN
 * to include additional client metadata fields.
 */
static struct ceph_msg *create_session_open_msg(struct ceph_mds_client *mdsc, u64 seq)
{
	struct ceph_msg *msg;
	struct ceph_mds_session_head *h;
	int i = -1;
	int extra_bytes = 0;
	int metadata_key_count = 0;
	struct ceph_options *opt = mdsc->fsc->client->options;
	struct ceph_mount_options *fsopt = mdsc->fsc->mount_options;
	void *p, *end;

	const char* metadata[][2] = {
		{"hostname", mdsc->nodename},
		{"kernel_version", init_utsname()->release},
		{"entity_id", opt->name ? : ""},
		{"root", fsopt->server_path ? : "/"},
		{NULL, NULL}
	};

	/* Calculate serialized length of metadata */
	extra_bytes = 4;  /* map length */
	for (i = 0; metadata[i][0]; ++i) {
		extra_bytes += 8 + strlen(metadata[i][0]) +
			strlen(metadata[i][1]);
		metadata_key_count++;
	}
	/* supported feature */
	extra_bytes += 4 + 8;

	/* Allocate the message */
	msg = ceph_msg_new(CEPH_MSG_CLIENT_SESSION, sizeof(*h) + extra_bytes,
			   GFP_NOFS, false);
	if (!msg) {
		pr_err("create_session_msg ENOMEM creating msg\n");
		return NULL;
	}
	p = msg->front.iov_base;
	end = p + msg->front.iov_len;

	h = p;
	h->op = cpu_to_le32(CEPH_SESSION_REQUEST_OPEN);
	h->seq = cpu_to_le64(seq);

	/*
	 * Serialize client metadata into waiting buffer space, using
	 * the format that userspace expects for map<string, string>
	 *
	 * ClientSession messages with metadata are v2
	 */
	msg->hdr.version = cpu_to_le16(3);
	msg->hdr.compat_version = cpu_to_le16(1);

	/* The write pointer, following the session_head structure */
	p += sizeof(*h);

	/* Number of entries in the map */
	ceph_encode_32(&p, metadata_key_count);

	/* Two length-prefixed strings for each entry in the map */
	for (i = 0; metadata[i][0]; ++i) {
		size_t const key_len = strlen(metadata[i][0]);
		size_t const val_len = strlen(metadata[i][1]);

		ceph_encode_32(&p, key_len);
		memcpy(p, metadata[i][0], key_len);
		p += key_len;
		ceph_encode_32(&p, val_len);
		memcpy(p, metadata[i][1], val_len);
		p += val_len;
	}

	encode_supported_features(&p, end);
	msg->front.iov_len = p - msg->front.iov_base;
	msg->hdr.front_len = cpu_to_le32(msg->front.iov_len);

	return msg;
}

/*
 * send session open request.
 *
 * called under mdsc->mutex
 */
static int __open_session(struct ceph_mds_client *mdsc,
			  struct ceph_mds_session *session)
{
	struct ceph_msg *msg;
	int mstate;
	int mds = session->s_mds;

	/* wait for mds to go active? */
	mstate = ceph_mdsmap_get_state(mdsc->mdsmap, mds);
	dout("open_session to mds%d (%s)\n", mds,
	     ceph_mds_state_name(mstate));
	session->s_state = CEPH_MDS_SESSION_OPENING;
	session->s_renew_requested = jiffies;

	/* send connect message */
	msg = create_session_open_msg(mdsc, session->s_seq);
	if (!msg)
		return -ENOMEM;
	ceph_con_send(&session->s_con, msg);
	return 0;
}

/*
 * open sessions for any export targets for the given mds
 *
 * called under mdsc->mutex
 */
static struct ceph_mds_session *
__open_export_target_session(struct ceph_mds_client *mdsc, int target)
{
	struct ceph_mds_session *session;

	session = __ceph_lookup_mds_session(mdsc, target);
	if (!session) {
		session = register_session(mdsc, target);
		if (IS_ERR(session))
			return session;
	}
	if (session->s_state == CEPH_MDS_SESSION_NEW ||
	    session->s_state == CEPH_MDS_SESSION_CLOSING)
		__open_session(mdsc, session);

	return session;
}

struct ceph_mds_session *
ceph_mdsc_open_export_target_session(struct ceph_mds_client *mdsc, int target)
{
	struct ceph_mds_session *session;

	dout("open_export_target_session to mds%d\n", target);

	mutex_lock(&mdsc->mutex);
	session = __open_export_target_session(mdsc, target);
	mutex_unlock(&mdsc->mutex);

	return session;
}

static void __open_export_target_sessions(struct ceph_mds_client *mdsc,
					  struct ceph_mds_session *session)
{
	struct ceph_mds_info *mi;
	struct ceph_mds_session *ts;
	int i, mds = session->s_mds;

	if (mds >= mdsc->mdsmap->m_num_mds)
		return;

	mi = &mdsc->mdsmap->m_info[mds];
	dout("open_export_target_sessions for mds%d (%d targets)\n",
	     session->s_mds, mi->num_export_targets);

	for (i = 0; i < mi->num_export_targets; i++) {
		ts = __open_export_target_session(mdsc, mi->export_targets[i]);
		if (!IS_ERR(ts))
			ceph_put_mds_session(ts);
	}
}

void ceph_mdsc_open_export_target_sessions(struct ceph_mds_client *mdsc,
					   struct ceph_mds_session *session)
{
	mutex_lock(&mdsc->mutex);
	__open_export_target_sessions(mdsc, session);
	mutex_unlock(&mdsc->mutex);
}

/*
 * session caps
 */

static void detach_cap_releases(struct ceph_mds_session *session,
				struct list_head *target)
{
	lockdep_assert_held(&session->s_cap_lock);

	list_splice_init(&session->s_cap_releases, target);
	session->s_num_cap_releases = 0;
	dout("dispose_cap_releases mds%d\n", session->s_mds);
}

static void dispose_cap_releases(struct ceph_mds_client *mdsc,
				 struct list_head *dispose)
{
	while (!list_empty(dispose)) {
		struct ceph_cap *cap;
		/* zero out the in-progress message */
		cap = list_first_entry(dispose, struct ceph_cap, session_caps);
		list_del(&cap->session_caps);
		ceph_put_cap(mdsc, cap);
	}
}

static void cleanup_session_requests(struct ceph_mds_client *mdsc,
				     struct ceph_mds_session *session)
{
	struct ceph_mds_request *req;
	struct rb_node *p;

	dout("cleanup_session_requests mds%d\n", session->s_mds);
	mutex_lock(&mdsc->mutex);
	while (!list_empty(&session->s_unsafe)) {
		req = list_first_entry(&session->s_unsafe,
				       struct ceph_mds_request, r_unsafe_item);
		pr_warn_ratelimited(" dropping unsafe request %llu\n",
				    req->r_tid);
		__unregister_request(mdsc, req);
	}
	/* zero r_attempts, so kick_requests() will re-send requests */
	p = rb_first(&mdsc->request_tree);
	while (p) {
		req = rb_entry(p, struct ceph_mds_request, r_node);
		p = rb_next(p);
		if (req->r_session &&
		    req->r_session->s_mds == session->s_mds)
			req->r_attempts = 0;
	}
	mutex_unlock(&mdsc->mutex);
}

/*
 * Helper to safely iterate over all caps associated with a session, with
 * special care taken to handle a racing __ceph_remove_cap().
 *
 * Caller must hold session s_mutex.
 */
int ceph_iterate_session_caps(struct ceph_mds_session *session,
			      int (*cb)(struct inode *, struct ceph_cap *,
					void *), void *arg)
{
	struct list_head *p;
	struct ceph_cap *cap;
	struct inode *inode, *last_inode = NULL;
	struct ceph_cap *old_cap = NULL;
	int ret;

	dout("iterate_session_caps %p mds%d\n", session, session->s_mds);
	spin_lock(&session->s_cap_lock);
	p = session->s_caps.next;
	while (p != &session->s_caps) {
		cap = list_entry(p, struct ceph_cap, session_caps);
		inode = igrab(&cap->ci->vfs_inode);
		if (!inode) {
			p = p->next;
			continue;
		}
		session->s_cap_iterator = cap;
		spin_unlock(&session->s_cap_lock);

		if (last_inode) {
			/* avoid calling iput_final() while holding
			 * s_mutex or in mds dispatch threads */
			ceph_async_iput(last_inode);
			last_inode = NULL;
		}
		if (old_cap) {
			ceph_put_cap(session->s_mdsc, old_cap);
			old_cap = NULL;
		}

		ret = cb(inode, cap, arg);
		last_inode = inode;

		spin_lock(&session->s_cap_lock);
		p = p->next;
		if (!cap->ci) {
			dout("iterate_session_caps  finishing cap %p removal\n",
			     cap);
			BUG_ON(cap->session != session);
			cap->session = NULL;
			list_del_init(&cap->session_caps);
			session->s_nr_caps--;
			if (cap->queue_release)
				__ceph_queue_cap_release(session, cap);
			else
				old_cap = cap;  /* put_cap it w/o locks held */
		}
		if (ret < 0)
			goto out;
	}
	ret = 0;
out:
	session->s_cap_iterator = NULL;
	spin_unlock(&session->s_cap_lock);

	ceph_async_iput(last_inode);
	if (old_cap)
		ceph_put_cap(session->s_mdsc, old_cap);

	return ret;
}

static int remove_session_caps_cb(struct inode *inode, struct ceph_cap *cap,
				  void *arg)
{
	struct ceph_fs_client *fsc = (struct ceph_fs_client *)arg;
	struct ceph_inode_info *ci = ceph_inode(inode);
	LIST_HEAD(to_remove);
	bool drop = false;
	bool invalidate = false;

	dout("removing cap %p, ci is %p, inode is %p\n",
	     cap, ci, &ci->vfs_inode);
	spin_lock(&ci->i_ceph_lock);
	if (cap->mds_wanted | cap->issued)
		ci->i_ceph_flags |= CEPH_I_CAP_DROPPED;
	__ceph_remove_cap(cap, false);
	if (!ci->i_auth_cap) {
		struct ceph_cap_flush *cf;
		struct ceph_mds_client *mdsc = fsc->mdsc;

		if (ci->i_wrbuffer_ref > 0 &&
		    READ_ONCE(fsc->mount_state) == CEPH_MOUNT_SHUTDOWN)
			invalidate = true;

		while (!list_empty(&ci->i_cap_flush_list)) {
			cf = list_first_entry(&ci->i_cap_flush_list,
					      struct ceph_cap_flush, i_list);
			list_move(&cf->i_list, &to_remove);
		}

		spin_lock(&mdsc->cap_dirty_lock);

		list_for_each_entry(cf, &to_remove, i_list)
			list_del(&cf->g_list);

		if (!list_empty(&ci->i_dirty_item)) {
			pr_warn_ratelimited(
				" dropping dirty %s state for %p %lld\n",
				ceph_cap_string(ci->i_dirty_caps),
				inode, ceph_ino(inode));
			ci->i_dirty_caps = 0;
			list_del_init(&ci->i_dirty_item);
			drop = true;
		}
		if (!list_empty(&ci->i_flushing_item)) {
			pr_warn_ratelimited(
				" dropping dirty+flushing %s state for %p %lld\n",
				ceph_cap_string(ci->i_flushing_caps),
				inode, ceph_ino(inode));
			ci->i_flushing_caps = 0;
			list_del_init(&ci->i_flushing_item);
			mdsc->num_cap_flushing--;
			drop = true;
		}
		spin_unlock(&mdsc->cap_dirty_lock);

		if (atomic_read(&ci->i_filelock_ref) > 0) {
			/* make further file lock syscall return -EIO */
			ci->i_ceph_flags |= CEPH_I_ERROR_FILELOCK;
			pr_warn_ratelimited(" dropping file locks for %p %lld\n",
					    inode, ceph_ino(inode));
		}

		if (!ci->i_dirty_caps && ci->i_prealloc_cap_flush) {
			list_add(&ci->i_prealloc_cap_flush->i_list, &to_remove);
			ci->i_prealloc_cap_flush = NULL;
		}

               if (drop &&
                  ci->i_wrbuffer_ref_head == 0 &&
                  ci->i_wr_ref == 0 &&
                  ci->i_dirty_caps == 0 &&
                  ci->i_flushing_caps == 0) {
                      ceph_put_snap_context(ci->i_head_snapc);
                      ci->i_head_snapc = NULL;
               }
	}
	spin_unlock(&ci->i_ceph_lock);
	while (!list_empty(&to_remove)) {
		struct ceph_cap_flush *cf;
		cf = list_first_entry(&to_remove,
				      struct ceph_cap_flush, i_list);
		list_del(&cf->i_list);
		ceph_free_cap_flush(cf);
	}

	wake_up_all(&ci->i_cap_wq);
	if (invalidate)
		ceph_queue_invalidate(inode);
	if (drop)
		iput(inode);
	return 0;
}

/*
 * caller must hold session s_mutex
 */
static void remove_session_caps(struct ceph_mds_session *session)
{
	struct ceph_fs_client *fsc = session->s_mdsc->fsc;
	struct super_block *sb = fsc->sb;
	LIST_HEAD(dispose);

	dout("remove_session_caps on %p\n", session);
	ceph_iterate_session_caps(session, remove_session_caps_cb, fsc);

	wake_up_all(&fsc->mdsc->cap_flushing_wq);

	spin_lock(&session->s_cap_lock);
	if (session->s_nr_caps > 0) {
		struct inode *inode;
		struct ceph_cap *cap, *prev = NULL;
		struct ceph_vino vino;
		/*
		 * iterate_session_caps() skips inodes that are being
		 * deleted, we need to wait until deletions are complete.
		 * __wait_on_freeing_inode() is designed for the job,
		 * but it is not exported, so use lookup inode function
		 * to access it.
		 */
		while (!list_empty(&session->s_caps)) {
			cap = list_entry(session->s_caps.next,
					 struct ceph_cap, session_caps);
			if (cap == prev)
				break;
			prev = cap;
			vino = cap->ci->i_vino;
			spin_unlock(&session->s_cap_lock);

			inode = ceph_find_inode(sb, vino);
			 /* avoid calling iput_final() while holding s_mutex */
			ceph_async_iput(inode);

			spin_lock(&session->s_cap_lock);
		}
	}

	// drop cap expires and unlock s_cap_lock
	detach_cap_releases(session, &dispose);

	BUG_ON(session->s_nr_caps > 0);
	BUG_ON(!list_empty(&session->s_cap_flushing));
	spin_unlock(&session->s_cap_lock);
	dispose_cap_releases(session->s_mdsc, &dispose);
}

enum {
	RECONNECT,
	RENEWCAPS,
	FORCE_RO,
};

/*
 * wake up any threads waiting on this session's caps.  if the cap is
 * old (didn't get renewed on the client reconnect), remove it now.
 *
 * caller must hold s_mutex.
 */
static int wake_up_session_cb(struct inode *inode, struct ceph_cap *cap,
			      void *arg)
{
	struct ceph_inode_info *ci = ceph_inode(inode);
	unsigned long ev = (unsigned long)arg;

	if (ev == RECONNECT) {
		spin_lock(&ci->i_ceph_lock);
		ci->i_wanted_max_size = 0;
		ci->i_requested_max_size = 0;
		spin_unlock(&ci->i_ceph_lock);
	} else if (ev == RENEWCAPS) {
		if (cap->cap_gen < cap->session->s_cap_gen) {
			/* mds did not re-issue stale cap */
			spin_lock(&ci->i_ceph_lock);
			cap->issued = cap->implemented = CEPH_CAP_PIN;
			/* make sure mds knows what we want */
			if (__ceph_caps_file_wanted(ci) & ~cap->mds_wanted)
				ci->i_ceph_flags |= CEPH_I_CAP_DROPPED;
			spin_unlock(&ci->i_ceph_lock);
		}
	} else if (ev == FORCE_RO) {
	}
	wake_up_all(&ci->i_cap_wq);
	return 0;
}

static void wake_up_session_caps(struct ceph_mds_session *session, int ev)
{
	dout("wake_up_session_caps %p mds%d\n", session, session->s_mds);
<<<<<<< HEAD
	iterate_session_caps(session, wake_up_session_cb,
			     (void *)(unsigned long)ev);
=======
	ceph_iterate_session_caps(session, wake_up_session_cb,
				  (void *)(unsigned long)ev);
>>>>>>> 0ecfebd2
}

/*
 * Send periodic message to MDS renewing all currently held caps.  The
 * ack will reset the expiration for all caps from this session.
 *
 * caller holds s_mutex
 */
static int send_renew_caps(struct ceph_mds_client *mdsc,
			   struct ceph_mds_session *session)
{
	struct ceph_msg *msg;
	int state;

	if (time_after_eq(jiffies, session->s_cap_ttl) &&
	    time_after_eq(session->s_cap_ttl, session->s_renew_requested))
		pr_info("mds%d caps stale\n", session->s_mds);
	session->s_renew_requested = jiffies;

	/* do not try to renew caps until a recovering mds has reconnected
	 * with its clients. */
	state = ceph_mdsmap_get_state(mdsc->mdsmap, session->s_mds);
	if (state < CEPH_MDS_STATE_RECONNECT) {
		dout("send_renew_caps ignoring mds%d (%s)\n",
		     session->s_mds, ceph_mds_state_name(state));
		return 0;
	}

	dout("send_renew_caps to mds%d (%s)\n", session->s_mds,
		ceph_mds_state_name(state));
	msg = create_session_msg(CEPH_SESSION_REQUEST_RENEWCAPS,
				 ++session->s_renew_seq);
	if (!msg)
		return -ENOMEM;
	ceph_con_send(&session->s_con, msg);
	return 0;
}

static int send_flushmsg_ack(struct ceph_mds_client *mdsc,
			     struct ceph_mds_session *session, u64 seq)
{
	struct ceph_msg *msg;

	dout("send_flushmsg_ack to mds%d (%s)s seq %lld\n",
	     session->s_mds, ceph_session_state_name(session->s_state), seq);
	msg = create_session_msg(CEPH_SESSION_FLUSHMSG_ACK, seq);
	if (!msg)
		return -ENOMEM;
	ceph_con_send(&session->s_con, msg);
	return 0;
}


/*
 * Note new cap ttl, and any transition from stale -> not stale (fresh?).
 *
 * Called under session->s_mutex
 */
static void renewed_caps(struct ceph_mds_client *mdsc,
			 struct ceph_mds_session *session, int is_renew)
{
	int was_stale;
	int wake = 0;

	spin_lock(&session->s_cap_lock);
	was_stale = is_renew && time_after_eq(jiffies, session->s_cap_ttl);

	session->s_cap_ttl = session->s_renew_requested +
		mdsc->mdsmap->m_session_timeout*HZ;

	if (was_stale) {
		if (time_before(jiffies, session->s_cap_ttl)) {
			pr_info("mds%d caps renewed\n", session->s_mds);
			wake = 1;
		} else {
			pr_info("mds%d caps still stale\n", session->s_mds);
		}
	}
	dout("renewed_caps mds%d ttl now %lu, was %s, now %s\n",
	     session->s_mds, session->s_cap_ttl, was_stale ? "stale" : "fresh",
	     time_before(jiffies, session->s_cap_ttl) ? "stale" : "fresh");
	spin_unlock(&session->s_cap_lock);

	if (wake)
		wake_up_session_caps(session, RENEWCAPS);
}

/*
 * send a session close request
 */
static int request_close_session(struct ceph_mds_client *mdsc,
				 struct ceph_mds_session *session)
{
	struct ceph_msg *msg;

	dout("request_close_session mds%d state %s seq %lld\n",
	     session->s_mds, ceph_session_state_name(session->s_state),
	     session->s_seq);
	msg = create_session_msg(CEPH_SESSION_REQUEST_CLOSE, session->s_seq);
	if (!msg)
		return -ENOMEM;
	ceph_con_send(&session->s_con, msg);
	return 1;
}

/*
 * Called with s_mutex held.
 */
static int __close_session(struct ceph_mds_client *mdsc,
			 struct ceph_mds_session *session)
{
	if (session->s_state >= CEPH_MDS_SESSION_CLOSING)
		return 0;
	session->s_state = CEPH_MDS_SESSION_CLOSING;
	return request_close_session(mdsc, session);
}

static bool drop_negative_children(struct dentry *dentry)
{
	struct dentry *child;
	bool all_negative = true;

	if (!d_is_dir(dentry))
		goto out;

	spin_lock(&dentry->d_lock);
	list_for_each_entry(child, &dentry->d_subdirs, d_child) {
		if (d_really_is_positive(child)) {
			all_negative = false;
			break;
		}
	}
	spin_unlock(&dentry->d_lock);

	if (all_negative)
		shrink_dcache_parent(dentry);
out:
	return all_negative;
}

/*
 * Trim old(er) caps.
 *
 * Because we can't cache an inode without one or more caps, we do
 * this indirectly: if a cap is unused, we prune its aliases, at which
 * point the inode will hopefully get dropped to.
 *
 * Yes, this is a bit sloppy.  Our only real goal here is to respond to
 * memory pressure from the MDS, though, so it needn't be perfect.
 */
static int trim_caps_cb(struct inode *inode, struct ceph_cap *cap, void *arg)
{
	struct ceph_mds_session *session = arg;
	struct ceph_inode_info *ci = ceph_inode(inode);
	int used, wanted, oissued, mine;

	if (session->s_trim_caps <= 0)
		return -1;

	spin_lock(&ci->i_ceph_lock);
	mine = cap->issued | cap->implemented;
	used = __ceph_caps_used(ci);
	wanted = __ceph_caps_file_wanted(ci);
	oissued = __ceph_caps_issued_other(ci, cap);

	dout("trim_caps_cb %p cap %p mine %s oissued %s used %s wanted %s\n",
	     inode, cap, ceph_cap_string(mine), ceph_cap_string(oissued),
	     ceph_cap_string(used), ceph_cap_string(wanted));
	if (cap == ci->i_auth_cap) {
		if (ci->i_dirty_caps || ci->i_flushing_caps ||
		    !list_empty(&ci->i_cap_snaps))
			goto out;
		if ((used | wanted) & CEPH_CAP_ANY_WR)
			goto out;
		/* Note: it's possible that i_filelock_ref becomes non-zero
		 * after dropping auth caps. It doesn't hurt because reply
		 * of lock mds request will re-add auth caps. */
		if (atomic_read(&ci->i_filelock_ref) > 0)
			goto out;
	}
	/* The inode has cached pages, but it's no longer used.
	 * we can safely drop it */
	if (wanted == 0 && used == CEPH_CAP_FILE_CACHE &&
	    !(oissued & CEPH_CAP_FILE_CACHE)) {
	  used = 0;
	  oissued = 0;
	}
	if ((used | wanted) & ~oissued & mine)
		goto out;   /* we need these caps */

	if (oissued) {
		/* we aren't the only cap.. just remove us */
		__ceph_remove_cap(cap, true);
		session->s_trim_caps--;
	} else {
		struct dentry *dentry;
		/* try dropping referring dentries */
		spin_unlock(&ci->i_ceph_lock);
		dentry = d_find_any_alias(inode);
		if (dentry && drop_negative_children(dentry)) {
			int count;
			dput(dentry);
			d_prune_aliases(inode);
			count = atomic_read(&inode->i_count);
			if (count == 1)
				session->s_trim_caps--;
			dout("trim_caps_cb %p cap %p pruned, count now %d\n",
			     inode, cap, count);
		} else {
			dput(dentry);
		}
		return 0;
	}

out:
	spin_unlock(&ci->i_ceph_lock);
	return 0;
}

/*
 * Trim session cap count down to some max number.
 */
int ceph_trim_caps(struct ceph_mds_client *mdsc,
		   struct ceph_mds_session *session,
		   int max_caps)
{
	int trim_caps = session->s_nr_caps - max_caps;

	dout("trim_caps mds%d start: %d / %d, trim %d\n",
	     session->s_mds, session->s_nr_caps, max_caps, trim_caps);
	if (trim_caps > 0) {
		session->s_trim_caps = trim_caps;
		ceph_iterate_session_caps(session, trim_caps_cb, session);
		dout("trim_caps mds%d done: %d / %d, trimmed %d\n",
		     session->s_mds, session->s_nr_caps, max_caps,
			trim_caps - session->s_trim_caps);
		session->s_trim_caps = 0;
	}

	ceph_flush_cap_releases(mdsc, session);
	return 0;
}

static int check_caps_flush(struct ceph_mds_client *mdsc,
			    u64 want_flush_tid)
{
	int ret = 1;

	spin_lock(&mdsc->cap_dirty_lock);
	if (!list_empty(&mdsc->cap_flush_list)) {
		struct ceph_cap_flush *cf =
			list_first_entry(&mdsc->cap_flush_list,
					 struct ceph_cap_flush, g_list);
		if (cf->tid <= want_flush_tid) {
			dout("check_caps_flush still flushing tid "
			     "%llu <= %llu\n", cf->tid, want_flush_tid);
			ret = 0;
		}
	}
	spin_unlock(&mdsc->cap_dirty_lock);
	return ret;
}

/*
 * flush all dirty inode data to disk.
 *
 * returns true if we've flushed through want_flush_tid
 */
static void wait_caps_flush(struct ceph_mds_client *mdsc,
			    u64 want_flush_tid)
{
	dout("check_caps_flush want %llu\n", want_flush_tid);

	wait_event(mdsc->cap_flushing_wq,
		   check_caps_flush(mdsc, want_flush_tid));

	dout("check_caps_flush ok, flushed thru %llu\n", want_flush_tid);
}

/*
 * called under s_mutex
 */
static void ceph_send_cap_releases(struct ceph_mds_client *mdsc,
				   struct ceph_mds_session *session)
{
	struct ceph_msg *msg = NULL;
	struct ceph_mds_cap_release *head;
	struct ceph_mds_cap_item *item;
	struct ceph_osd_client *osdc = &mdsc->fsc->client->osdc;
	struct ceph_cap *cap;
	LIST_HEAD(tmp_list);
	int num_cap_releases;
	__le32	barrier, *cap_barrier;

	down_read(&osdc->lock);
	barrier = cpu_to_le32(osdc->epoch_barrier);
	up_read(&osdc->lock);

	spin_lock(&session->s_cap_lock);
again:
	list_splice_init(&session->s_cap_releases, &tmp_list);
	num_cap_releases = session->s_num_cap_releases;
	session->s_num_cap_releases = 0;
	spin_unlock(&session->s_cap_lock);

	while (!list_empty(&tmp_list)) {
		if (!msg) {
			msg = ceph_msg_new(CEPH_MSG_CLIENT_CAPRELEASE,
					PAGE_SIZE, GFP_NOFS, false);
			if (!msg)
				goto out_err;
			head = msg->front.iov_base;
			head->num = cpu_to_le32(0);
			msg->front.iov_len = sizeof(*head);

			msg->hdr.version = cpu_to_le16(2);
			msg->hdr.compat_version = cpu_to_le16(1);
		}

		cap = list_first_entry(&tmp_list, struct ceph_cap,
					session_caps);
		list_del(&cap->session_caps);
		num_cap_releases--;

		head = msg->front.iov_base;
		put_unaligned_le32(get_unaligned_le32(&head->num) + 1,
				   &head->num);
		item = msg->front.iov_base + msg->front.iov_len;
		item->ino = cpu_to_le64(cap->cap_ino);
		item->cap_id = cpu_to_le64(cap->cap_id);
		item->migrate_seq = cpu_to_le32(cap->mseq);
		item->seq = cpu_to_le32(cap->issue_seq);
		msg->front.iov_len += sizeof(*item);

		ceph_put_cap(mdsc, cap);

		if (le32_to_cpu(head->num) == CEPH_CAPS_PER_RELEASE) {
			// Append cap_barrier field
			cap_barrier = msg->front.iov_base + msg->front.iov_len;
			*cap_barrier = barrier;
			msg->front.iov_len += sizeof(*cap_barrier);

			msg->hdr.front_len = cpu_to_le32(msg->front.iov_len);
			dout("send_cap_releases mds%d %p\n", session->s_mds, msg);
			ceph_con_send(&session->s_con, msg);
			msg = NULL;
		}
	}

	BUG_ON(num_cap_releases != 0);

	spin_lock(&session->s_cap_lock);
	if (!list_empty(&session->s_cap_releases))
		goto again;
	spin_unlock(&session->s_cap_lock);

	if (msg) {
		// Append cap_barrier field
		cap_barrier = msg->front.iov_base + msg->front.iov_len;
		*cap_barrier = barrier;
		msg->front.iov_len += sizeof(*cap_barrier);

		msg->hdr.front_len = cpu_to_le32(msg->front.iov_len);
		dout("send_cap_releases mds%d %p\n", session->s_mds, msg);
		ceph_con_send(&session->s_con, msg);
	}
	return;
out_err:
	pr_err("send_cap_releases mds%d, failed to allocate message\n",
		session->s_mds);
	spin_lock(&session->s_cap_lock);
	list_splice(&tmp_list, &session->s_cap_releases);
	session->s_num_cap_releases += num_cap_releases;
	spin_unlock(&session->s_cap_lock);
}

static void ceph_cap_release_work(struct work_struct *work)
{
	struct ceph_mds_session *session =
		container_of(work, struct ceph_mds_session, s_cap_release_work);

	mutex_lock(&session->s_mutex);
	if (session->s_state == CEPH_MDS_SESSION_OPEN ||
	    session->s_state == CEPH_MDS_SESSION_HUNG)
		ceph_send_cap_releases(session->s_mdsc, session);
	mutex_unlock(&session->s_mutex);
	ceph_put_mds_session(session);
}

void ceph_flush_cap_releases(struct ceph_mds_client *mdsc,
		             struct ceph_mds_session *session)
{
	if (mdsc->stopping)
		return;

	get_session(session);
	if (queue_work(mdsc->fsc->cap_wq,
		       &session->s_cap_release_work)) {
		dout("cap release work queued\n");
	} else {
		ceph_put_mds_session(session);
		dout("failed to queue cap release work\n");
	}
}

/*
 * caller holds session->s_cap_lock
 */
void __ceph_queue_cap_release(struct ceph_mds_session *session,
			      struct ceph_cap *cap)
{
	list_add_tail(&cap->session_caps, &session->s_cap_releases);
	session->s_num_cap_releases++;

	if (!(session->s_num_cap_releases % CEPH_CAPS_PER_RELEASE))
		ceph_flush_cap_releases(session->s_mdsc, session);
}

static void ceph_cap_reclaim_work(struct work_struct *work)
{
	struct ceph_mds_client *mdsc =
		container_of(work, struct ceph_mds_client, cap_reclaim_work);
	int ret = ceph_trim_dentries(mdsc);
	if (ret == -EAGAIN)
		ceph_queue_cap_reclaim_work(mdsc);
}

void ceph_queue_cap_reclaim_work(struct ceph_mds_client *mdsc)
{
	if (mdsc->stopping)
		return;

        if (queue_work(mdsc->fsc->cap_wq, &mdsc->cap_reclaim_work)) {
                dout("caps reclaim work queued\n");
        } else {
                dout("failed to queue caps release work\n");
        }
}

void ceph_reclaim_caps_nr(struct ceph_mds_client *mdsc, int nr)
{
	int val;
	if (!nr)
		return;
	val = atomic_add_return(nr, &mdsc->cap_reclaim_pending);
	if (!(val % CEPH_CAPS_PER_RELEASE)) {
		atomic_set(&mdsc->cap_reclaim_pending, 0);
		ceph_queue_cap_reclaim_work(mdsc);
	}
}

/*
 * requests
 */

int ceph_alloc_readdir_reply_buffer(struct ceph_mds_request *req,
				    struct inode *dir)
{
	struct ceph_inode_info *ci = ceph_inode(dir);
	struct ceph_mds_reply_info_parsed *rinfo = &req->r_reply_info;
	struct ceph_mount_options *opt = req->r_mdsc->fsc->mount_options;
	size_t size = sizeof(struct ceph_mds_reply_dir_entry);
	int order, num_entries;

	spin_lock(&ci->i_ceph_lock);
	num_entries = ci->i_files + ci->i_subdirs;
	spin_unlock(&ci->i_ceph_lock);
	num_entries = max(num_entries, 1);
	num_entries = min(num_entries, opt->max_readdir);

	order = get_order(size * num_entries);
	while (order >= 0) {
		rinfo->dir_entries = (void*)__get_free_pages(GFP_KERNEL |
							     __GFP_NOWARN,
							     order);
		if (rinfo->dir_entries)
			break;
		order--;
	}
	if (!rinfo->dir_entries)
		return -ENOMEM;

	num_entries = (PAGE_SIZE << order) / size;
	num_entries = min(num_entries, opt->max_readdir);

	rinfo->dir_buf_size = PAGE_SIZE << order;
	req->r_num_caps = num_entries + 1;
	req->r_args.readdir.max_entries = cpu_to_le32(num_entries);
	req->r_args.readdir.max_bytes = cpu_to_le32(opt->max_readdir_bytes);
	return 0;
}

/*
 * Create an mds request.
 */
struct ceph_mds_request *
ceph_mdsc_create_request(struct ceph_mds_client *mdsc, int op, int mode)
{
	struct ceph_mds_request *req = kzalloc(sizeof(*req), GFP_NOFS);
	struct timespec64 ts;

	if (!req)
		return ERR_PTR(-ENOMEM);

	mutex_init(&req->r_fill_mutex);
	req->r_mdsc = mdsc;
	req->r_started = jiffies;
	req->r_resend_mds = -1;
	INIT_LIST_HEAD(&req->r_unsafe_dir_item);
	INIT_LIST_HEAD(&req->r_unsafe_target_item);
	req->r_fmode = -1;
	kref_init(&req->r_kref);
	RB_CLEAR_NODE(&req->r_node);
	INIT_LIST_HEAD(&req->r_wait);
	init_completion(&req->r_completion);
	init_completion(&req->r_safe_completion);
	INIT_LIST_HEAD(&req->r_unsafe_item);

	ktime_get_coarse_real_ts64(&ts);
	req->r_stamp = timespec64_trunc(ts, mdsc->fsc->sb->s_time_gran);

	req->r_op = op;
	req->r_direct_mode = mode;
	return req;
}

/*
 * return oldest (lowest) request, tid in request tree, 0 if none.
 *
 * called under mdsc->mutex.
 */
static struct ceph_mds_request *__get_oldest_req(struct ceph_mds_client *mdsc)
{
	if (RB_EMPTY_ROOT(&mdsc->request_tree))
		return NULL;
	return rb_entry(rb_first(&mdsc->request_tree),
			struct ceph_mds_request, r_node);
}

static inline  u64 __get_oldest_tid(struct ceph_mds_client *mdsc)
{
	return mdsc->oldest_tid;
}

/*
 * Build a dentry's path.  Allocate on heap; caller must kfree.  Based
 * on build_path_from_dentry in fs/cifs/dir.c.
 *
 * If @stop_on_nosnap, generate path relative to the first non-snapped
 * inode.
 *
 * Encode hidden .snap dirs as a double /, i.e.
 *   foo/.snap/bar -> foo//bar
 */
char *ceph_mdsc_build_path(struct dentry *dentry, int *plen, u64 *pbase,
			   int stop_on_nosnap)
{
	struct dentry *temp;
	char *path;
	int pos;
	unsigned seq;
	u64 base;

	if (!dentry)
		return ERR_PTR(-EINVAL);

	path = __getname();
	if (!path)
		return ERR_PTR(-ENOMEM);
retry:
	pos = PATH_MAX - 1;
	path[pos] = '\0';

	seq = read_seqbegin(&rename_lock);
	rcu_read_lock();
	temp = dentry;
	for (;;) {
		struct inode *inode;

		spin_lock(&temp->d_lock);
		inode = d_inode(temp);
		if (inode && ceph_snap(inode) == CEPH_SNAPDIR) {
			dout("build_path path+%d: %p SNAPDIR\n",
			     pos, temp);
		} else if (stop_on_nosnap && inode && dentry != temp &&
			   ceph_snap(inode) == CEPH_NOSNAP) {
			spin_unlock(&temp->d_lock);
			pos++; /* get rid of any prepended '/' */
			break;
		} else {
			pos -= temp->d_name.len;
			if (pos < 0) {
				spin_unlock(&temp->d_lock);
				break;
			}
			memcpy(path + pos, temp->d_name.name, temp->d_name.len);
		}
		spin_unlock(&temp->d_lock);
		temp = temp->d_parent;

		/* Are we at the root? */
		if (IS_ROOT(temp))
			break;

		/* Are we out of buffer? */
		if (--pos < 0)
			break;

		path[pos] = '/';
	}
	base = ceph_ino(d_inode(temp));
	rcu_read_unlock();
	if (pos < 0 || read_seqretry(&rename_lock, seq)) {
		pr_err("build_path did not end path lookup where "
		       "expected, pos is %d\n", pos);
		/* presumably this is only possible if racing with a
		   rename of one of the parent directories (we can not
		   lock the dentries above us to prevent this, but
		   retrying should be harmless) */
		goto retry;
	}

	*pbase = base;
	*plen = PATH_MAX - 1 - pos;
	dout("build_path on %p %d built %llx '%.*s'\n",
	     dentry, d_count(dentry), base, *plen, path + pos);
	return path + pos;
}

/* Duplicate the dentry->d_name.name safely */
static int clone_dentry_name(struct dentry *dentry, const char **ppath,
			     int *ppathlen)
{
	u32 len;
	char *name;

retry:
	len = READ_ONCE(dentry->d_name.len);
	name = kmalloc(len + 1, GFP_NOFS);
	if (!name)
		return -ENOMEM;

	spin_lock(&dentry->d_lock);
	if (dentry->d_name.len != len) {
		spin_unlock(&dentry->d_lock);
		kfree(name);
		goto retry;
	}
	memcpy(name, dentry->d_name.name, len);
	spin_unlock(&dentry->d_lock);

	name[len] = '\0';
	*ppath = name;
	*ppathlen = len;
	return 0;
}

static int build_dentry_path(struct dentry *dentry, struct inode *dir,
			     const char **ppath, int *ppathlen, u64 *pino,
			     bool *pfreepath, bool parent_locked)
{
	int ret;
	char *path;

	rcu_read_lock();
	if (!dir)
		dir = d_inode_rcu(dentry->d_parent);
	if (dir && parent_locked && ceph_snap(dir) == CEPH_NOSNAP) {
		*pino = ceph_ino(dir);
		rcu_read_unlock();
		if (parent_locked) {
			*ppath = dentry->d_name.name;
			*ppathlen = dentry->d_name.len;
		} else {
			ret = clone_dentry_name(dentry, ppath, ppathlen);
			if (ret)
				return ret;
			*pfreepath = true;
		}
		return 0;
	}
	rcu_read_unlock();
	path = ceph_mdsc_build_path(dentry, ppathlen, pino, 1);
	if (IS_ERR(path))
		return PTR_ERR(path);
	*ppath = path;
	*pfreepath = true;
	return 0;
}

static int build_inode_path(struct inode *inode,
			    const char **ppath, int *ppathlen, u64 *pino,
			    bool *pfreepath)
{
	struct dentry *dentry;
	char *path;

	if (ceph_snap(inode) == CEPH_NOSNAP) {
		*pino = ceph_ino(inode);
		*ppathlen = 0;
		return 0;
	}
	dentry = d_find_alias(inode);
	path = ceph_mdsc_build_path(dentry, ppathlen, pino, 1);
	dput(dentry);
	if (IS_ERR(path))
		return PTR_ERR(path);
	*ppath = path;
	*pfreepath = true;
	return 0;
}

/*
 * request arguments may be specified via an inode *, a dentry *, or
 * an explicit ino+path.
 */
static int set_request_path_attr(struct inode *rinode, struct dentry *rdentry,
				  struct inode *rdiri, const char *rpath,
				  u64 rino, const char **ppath, int *pathlen,
				  u64 *ino, bool *freepath, bool parent_locked)
{
	int r = 0;

	if (rinode) {
		r = build_inode_path(rinode, ppath, pathlen, ino, freepath);
		dout(" inode %p %llx.%llx\n", rinode, ceph_ino(rinode),
		     ceph_snap(rinode));
	} else if (rdentry) {
		r = build_dentry_path(rdentry, rdiri, ppath, pathlen, ino,
					freepath, parent_locked);
		dout(" dentry %p %llx/%.*s\n", rdentry, *ino, *pathlen,
		     *ppath);
	} else if (rpath || rino) {
		*ino = rino;
		*ppath = rpath;
		*pathlen = rpath ? strlen(rpath) : 0;
		dout(" path %.*s\n", *pathlen, rpath);
	}

	return r;
}

/*
 * called under mdsc->mutex
 */
static struct ceph_msg *create_request_message(struct ceph_mds_client *mdsc,
					       struct ceph_mds_request *req,
					       int mds, bool drop_cap_releases)
{
	struct ceph_msg *msg;
	struct ceph_mds_request_head *head;
	const char *path1 = NULL;
	const char *path2 = NULL;
	u64 ino1 = 0, ino2 = 0;
	int pathlen1 = 0, pathlen2 = 0;
	bool freepath1 = false, freepath2 = false;
	int len;
	u16 releases;
	void *p, *end;
	int ret;

	ret = set_request_path_attr(req->r_inode, req->r_dentry,
			      req->r_parent, req->r_path1, req->r_ino1.ino,
			      &path1, &pathlen1, &ino1, &freepath1,
			      test_bit(CEPH_MDS_R_PARENT_LOCKED,
					&req->r_req_flags));
	if (ret < 0) {
		msg = ERR_PTR(ret);
		goto out;
	}

	/* If r_old_dentry is set, then assume that its parent is locked */
	ret = set_request_path_attr(NULL, req->r_old_dentry,
			      req->r_old_dentry_dir,
			      req->r_path2, req->r_ino2.ino,
			      &path2, &pathlen2, &ino2, &freepath2, true);
	if (ret < 0) {
		msg = ERR_PTR(ret);
		goto out_free1;
	}

	len = sizeof(*head) +
		pathlen1 + pathlen2 + 2*(1 + sizeof(u32) + sizeof(u64)) +
		sizeof(struct ceph_timespec);

	/* calculate (max) length for cap releases */
	len += sizeof(struct ceph_mds_request_release) *
		(!!req->r_inode_drop + !!req->r_dentry_drop +
		 !!req->r_old_inode_drop + !!req->r_old_dentry_drop);
	if (req->r_dentry_drop)
		len += pathlen1;
	if (req->r_old_dentry_drop)
		len += pathlen2;

	msg = ceph_msg_new2(CEPH_MSG_CLIENT_REQUEST, len, 1, GFP_NOFS, false);
	if (!msg) {
		msg = ERR_PTR(-ENOMEM);
		goto out_free2;
	}

	msg->hdr.version = cpu_to_le16(2);
	msg->hdr.tid = cpu_to_le64(req->r_tid);

	head = msg->front.iov_base;
	p = msg->front.iov_base + sizeof(*head);
	end = msg->front.iov_base + msg->front.iov_len;

	head->mdsmap_epoch = cpu_to_le32(mdsc->mdsmap->m_epoch);
	head->op = cpu_to_le32(req->r_op);
	head->caller_uid = cpu_to_le32(from_kuid(&init_user_ns, req->r_uid));
	head->caller_gid = cpu_to_le32(from_kgid(&init_user_ns, req->r_gid));
	head->args = req->r_args;

	ceph_encode_filepath(&p, end, ino1, path1);
	ceph_encode_filepath(&p, end, ino2, path2);

	/* make note of release offset, in case we need to replay */
	req->r_request_release_offset = p - msg->front.iov_base;

	/* cap releases */
	releases = 0;
	if (req->r_inode_drop)
		releases += ceph_encode_inode_release(&p,
		      req->r_inode ? req->r_inode : d_inode(req->r_dentry),
		      mds, req->r_inode_drop, req->r_inode_unless, 0);
	if (req->r_dentry_drop)
		releases += ceph_encode_dentry_release(&p, req->r_dentry,
				req->r_parent, mds, req->r_dentry_drop,
				req->r_dentry_unless);
	if (req->r_old_dentry_drop)
		releases += ceph_encode_dentry_release(&p, req->r_old_dentry,
				req->r_old_dentry_dir, mds,
				req->r_old_dentry_drop,
				req->r_old_dentry_unless);
	if (req->r_old_inode_drop)
		releases += ceph_encode_inode_release(&p,
		      d_inode(req->r_old_dentry),
		      mds, req->r_old_inode_drop, req->r_old_inode_unless, 0);

	if (drop_cap_releases) {
		releases = 0;
		p = msg->front.iov_base + req->r_request_release_offset;
	}

	head->num_releases = cpu_to_le16(releases);

	/* time stamp */
	{
		struct ceph_timespec ts;
		ceph_encode_timespec64(&ts, &req->r_stamp);
		ceph_encode_copy(&p, &ts, sizeof(ts));
	}

	BUG_ON(p > end);
	msg->front.iov_len = p - msg->front.iov_base;
	msg->hdr.front_len = cpu_to_le32(msg->front.iov_len);

	if (req->r_pagelist) {
		struct ceph_pagelist *pagelist = req->r_pagelist;
		ceph_msg_data_add_pagelist(msg, pagelist);
		msg->hdr.data_len = cpu_to_le32(pagelist->length);
	} else {
		msg->hdr.data_len = 0;
	}

	msg->hdr.data_off = cpu_to_le16(0);

out_free2:
	if (freepath2)
		ceph_mdsc_free_path((char *)path2, pathlen2);
out_free1:
	if (freepath1)
		ceph_mdsc_free_path((char *)path1, pathlen1);
out:
	return msg;
}

/*
 * called under mdsc->mutex if error, under no mutex if
 * success.
 */
static void complete_request(struct ceph_mds_client *mdsc,
			     struct ceph_mds_request *req)
{
	if (req->r_callback)
		req->r_callback(mdsc, req);
	complete_all(&req->r_completion);
}

/*
 * called under mdsc->mutex
 */
static int __prepare_send_request(struct ceph_mds_client *mdsc,
				  struct ceph_mds_request *req,
				  int mds, bool drop_cap_releases)
{
	struct ceph_mds_request_head *rhead;
	struct ceph_msg *msg;
	int flags = 0;

	req->r_attempts++;
	if (req->r_inode) {
		struct ceph_cap *cap =
			ceph_get_cap_for_mds(ceph_inode(req->r_inode), mds);

		if (cap)
			req->r_sent_on_mseq = cap->mseq;
		else
			req->r_sent_on_mseq = -1;
	}
	dout("prepare_send_request %p tid %lld %s (attempt %d)\n", req,
	     req->r_tid, ceph_mds_op_name(req->r_op), req->r_attempts);

	if (test_bit(CEPH_MDS_R_GOT_UNSAFE, &req->r_req_flags)) {
		void *p;
		/*
		 * Replay.  Do not regenerate message (and rebuild
		 * paths, etc.); just use the original message.
		 * Rebuilding paths will break for renames because
		 * d_move mangles the src name.
		 */
		msg = req->r_request;
		rhead = msg->front.iov_base;

		flags = le32_to_cpu(rhead->flags);
		flags |= CEPH_MDS_FLAG_REPLAY;
		rhead->flags = cpu_to_le32(flags);

		if (req->r_target_inode)
			rhead->ino = cpu_to_le64(ceph_ino(req->r_target_inode));

		rhead->num_retry = req->r_attempts - 1;

		/* remove cap/dentry releases from message */
		rhead->num_releases = 0;

		/* time stamp */
		p = msg->front.iov_base + req->r_request_release_offset;
		{
			struct ceph_timespec ts;
			ceph_encode_timespec64(&ts, &req->r_stamp);
			ceph_encode_copy(&p, &ts, sizeof(ts));
		}

		msg->front.iov_len = p - msg->front.iov_base;
		msg->hdr.front_len = cpu_to_le32(msg->front.iov_len);
		return 0;
	}

	if (req->r_request) {
		ceph_msg_put(req->r_request);
		req->r_request = NULL;
	}
	msg = create_request_message(mdsc, req, mds, drop_cap_releases);
	if (IS_ERR(msg)) {
		req->r_err = PTR_ERR(msg);
		return PTR_ERR(msg);
	}
	req->r_request = msg;

	rhead = msg->front.iov_base;
	rhead->oldest_client_tid = cpu_to_le64(__get_oldest_tid(mdsc));
	if (test_bit(CEPH_MDS_R_GOT_UNSAFE, &req->r_req_flags))
		flags |= CEPH_MDS_FLAG_REPLAY;
	if (req->r_parent)
		flags |= CEPH_MDS_FLAG_WANT_DENTRY;
	rhead->flags = cpu_to_le32(flags);
	rhead->num_fwd = req->r_num_fwd;
	rhead->num_retry = req->r_attempts - 1;
	rhead->ino = 0;

	dout(" r_parent = %p\n", req->r_parent);
	return 0;
}

/*
 * send request, or put it on the appropriate wait list.
 */
static void __do_request(struct ceph_mds_client *mdsc,
			struct ceph_mds_request *req)
{
	struct ceph_mds_session *session = NULL;
	int mds = -1;
	int err = 0;

	if (req->r_err || test_bit(CEPH_MDS_R_GOT_RESULT, &req->r_req_flags)) {
		if (test_bit(CEPH_MDS_R_ABORTED, &req->r_req_flags))
			__unregister_request(mdsc, req);
		return;
	}

	if (req->r_timeout &&
	    time_after_eq(jiffies, req->r_started + req->r_timeout)) {
		dout("do_request timed out\n");
		err = -EIO;
		goto finish;
	}
	if (READ_ONCE(mdsc->fsc->mount_state) == CEPH_MOUNT_SHUTDOWN) {
		dout("do_request forced umount\n");
		err = -EIO;
		goto finish;
	}
	if (READ_ONCE(mdsc->fsc->mount_state) == CEPH_MOUNT_MOUNTING) {
		if (mdsc->mdsmap_err) {
			err = mdsc->mdsmap_err;
			dout("do_request mdsmap err %d\n", err);
			goto finish;
		}
		if (mdsc->mdsmap->m_epoch == 0) {
			dout("do_request no mdsmap, waiting for map\n");
			list_add(&req->r_wait, &mdsc->waiting_for_map);
			return;
		}
		if (!(mdsc->fsc->mount_options->flags &
		      CEPH_MOUNT_OPT_MOUNTWAIT) &&
		    !ceph_mdsmap_is_cluster_available(mdsc->mdsmap)) {
			err = -ENOENT;
			pr_info("probably no mds server is up\n");
			goto finish;
		}
	}

	put_request_session(req);

	mds = __choose_mds(mdsc, req);
	if (mds < 0 ||
	    ceph_mdsmap_get_state(mdsc->mdsmap, mds) < CEPH_MDS_STATE_ACTIVE) {
		dout("do_request no mds or not active, waiting for map\n");
		list_add(&req->r_wait, &mdsc->waiting_for_map);
		return;
	}

	/* get, open session */
	session = __ceph_lookup_mds_session(mdsc, mds);
	if (!session) {
		session = register_session(mdsc, mds);
		if (IS_ERR(session)) {
			err = PTR_ERR(session);
			goto finish;
		}
	}
	req->r_session = get_session(session);

	dout("do_request mds%d session %p state %s\n", mds, session,
	     ceph_session_state_name(session->s_state));
	if (session->s_state != CEPH_MDS_SESSION_OPEN &&
	    session->s_state != CEPH_MDS_SESSION_HUNG) {
		if (session->s_state == CEPH_MDS_SESSION_REJECTED) {
			err = -EACCES;
			goto out_session;
		}
		if (session->s_state == CEPH_MDS_SESSION_NEW ||
		    session->s_state == CEPH_MDS_SESSION_CLOSING)
			__open_session(mdsc, session);
		list_add(&req->r_wait, &session->s_waiting);
		goto out_session;
	}

	/* send request */
	req->r_resend_mds = -1;   /* forget any previous mds hint */

	if (req->r_request_started == 0)   /* note request start time */
		req->r_request_started = jiffies;

	err = __prepare_send_request(mdsc, req, mds, false);
	if (!err) {
		ceph_msg_get(req->r_request);
		ceph_con_send(&session->s_con, req->r_request);
	}

out_session:
	ceph_put_mds_session(session);
finish:
	if (err) {
		dout("__do_request early error %d\n", err);
		req->r_err = err;
		complete_request(mdsc, req);
		__unregister_request(mdsc, req);
	}
	return;
}

/*
 * called under mdsc->mutex
 */
static void __wake_requests(struct ceph_mds_client *mdsc,
			    struct list_head *head)
{
	struct ceph_mds_request *req;
	LIST_HEAD(tmp_list);

	list_splice_init(head, &tmp_list);

	while (!list_empty(&tmp_list)) {
		req = list_entry(tmp_list.next,
				 struct ceph_mds_request, r_wait);
		list_del_init(&req->r_wait);
		dout(" wake request %p tid %llu\n", req, req->r_tid);
		__do_request(mdsc, req);
	}
}

/*
 * Wake up threads with requests pending for @mds, so that they can
 * resubmit their requests to a possibly different mds.
 */
static void kick_requests(struct ceph_mds_client *mdsc, int mds)
{
	struct ceph_mds_request *req;
	struct rb_node *p = rb_first(&mdsc->request_tree);

	dout("kick_requests mds%d\n", mds);
	while (p) {
		req = rb_entry(p, struct ceph_mds_request, r_node);
		p = rb_next(p);
		if (test_bit(CEPH_MDS_R_GOT_UNSAFE, &req->r_req_flags))
			continue;
		if (req->r_attempts > 0)
			continue; /* only new requests */
		if (req->r_session &&
		    req->r_session->s_mds == mds) {
			dout(" kicking tid %llu\n", req->r_tid);
			list_del_init(&req->r_wait);
			__do_request(mdsc, req);
		}
	}
}

int ceph_mdsc_submit_request(struct ceph_mds_client *mdsc, struct inode *dir,
			      struct ceph_mds_request *req)
{
	int err;

	/* take CAP_PIN refs for r_inode, r_parent, r_old_dentry */
	if (req->r_inode)
		ceph_get_cap_refs(ceph_inode(req->r_inode), CEPH_CAP_PIN);
	if (req->r_parent)
		ceph_get_cap_refs(ceph_inode(req->r_parent), CEPH_CAP_PIN);
	if (req->r_old_dentry_dir)
		ceph_get_cap_refs(ceph_inode(req->r_old_dentry_dir),
				  CEPH_CAP_PIN);

	dout("submit_request on %p for inode %p\n", req, dir);
	mutex_lock(&mdsc->mutex);
	__register_request(mdsc, req, dir);
	__do_request(mdsc, req);
	err = req->r_err;
	mutex_unlock(&mdsc->mutex);
	return err;
}

static int ceph_mdsc_wait_request(struct ceph_mds_client *mdsc,
				  struct ceph_mds_request *req)
{
	int err;

	/* wait */
	dout("do_request waiting\n");
	if (!req->r_timeout && req->r_wait_for_completion) {
		err = req->r_wait_for_completion(mdsc, req);
	} else {
		long timeleft = wait_for_completion_killable_timeout(
					&req->r_completion,
					ceph_timeout_jiffies(req->r_timeout));
		if (timeleft > 0)
			err = 0;
		else if (!timeleft)
			err = -EIO;  /* timed out */
		else
			err = timeleft;  /* killed */
	}
	dout("do_request waited, got %d\n", err);
	mutex_lock(&mdsc->mutex);

	/* only abort if we didn't race with a real reply */
	if (test_bit(CEPH_MDS_R_GOT_RESULT, &req->r_req_flags)) {
		err = le32_to_cpu(req->r_reply_info.head->result);
	} else if (err < 0) {
		dout("aborted request %lld with %d\n", req->r_tid, err);

		/*
		 * ensure we aren't running concurrently with
		 * ceph_fill_trace or ceph_readdir_prepopulate, which
		 * rely on locks (dir mutex) held by our caller.
		 */
		mutex_lock(&req->r_fill_mutex);
		req->r_err = err;
		set_bit(CEPH_MDS_R_ABORTED, &req->r_req_flags);
		mutex_unlock(&req->r_fill_mutex);

		if (req->r_parent &&
		    (req->r_op & CEPH_MDS_OP_WRITE))
			ceph_invalidate_dir_request(req);
	} else {
		err = req->r_err;
	}

	mutex_unlock(&mdsc->mutex);
	return err;
}

/*
 * Synchrously perform an mds request.  Take care of all of the
 * session setup, forwarding, retry details.
 */
int ceph_mdsc_do_request(struct ceph_mds_client *mdsc,
			 struct inode *dir,
			 struct ceph_mds_request *req)
{
	int err;

	dout("do_request on %p\n", req);

	/* issue */
	err = ceph_mdsc_submit_request(mdsc, dir, req);
	if (!err)
		err = ceph_mdsc_wait_request(mdsc, req);
	dout("do_request %p done, result %d\n", req, err);
	return err;
}

/*
 * Invalidate dir's completeness, dentry lease state on an aborted MDS
 * namespace request.
 */
void ceph_invalidate_dir_request(struct ceph_mds_request *req)
{
	struct inode *dir = req->r_parent;
	struct inode *old_dir = req->r_old_dentry_dir;

	dout("invalidate_dir_request %p %p (complete, lease(s))\n", dir, old_dir);

	ceph_dir_clear_complete(dir);
	if (old_dir)
		ceph_dir_clear_complete(old_dir);
	if (req->r_dentry)
		ceph_invalidate_dentry_lease(req->r_dentry);
	if (req->r_old_dentry)
		ceph_invalidate_dentry_lease(req->r_old_dentry);
}

/*
 * Handle mds reply.
 *
 * We take the session mutex and parse and process the reply immediately.
 * This preserves the logical ordering of replies, capabilities, etc., sent
 * by the MDS as they are applied to our local cache.
 */
static void handle_reply(struct ceph_mds_session *session, struct ceph_msg *msg)
{
	struct ceph_mds_client *mdsc = session->s_mdsc;
	struct ceph_mds_request *req;
	struct ceph_mds_reply_head *head = msg->front.iov_base;
	struct ceph_mds_reply_info_parsed *rinfo;  /* parsed reply info */
	struct ceph_snap_realm *realm;
	u64 tid;
	int err, result;
	int mds = session->s_mds;

	if (msg->front.iov_len < sizeof(*head)) {
		pr_err("mdsc_handle_reply got corrupt (short) reply\n");
		ceph_msg_dump(msg);
		return;
	}

	/* get request, session */
	tid = le64_to_cpu(msg->hdr.tid);
	mutex_lock(&mdsc->mutex);
	req = lookup_get_request(mdsc, tid);
	if (!req) {
		dout("handle_reply on unknown tid %llu\n", tid);
		mutex_unlock(&mdsc->mutex);
		return;
	}
	dout("handle_reply %p\n", req);

	/* correct session? */
	if (req->r_session != session) {
		pr_err("mdsc_handle_reply got %llu on session mds%d"
		       " not mds%d\n", tid, session->s_mds,
		       req->r_session ? req->r_session->s_mds : -1);
		mutex_unlock(&mdsc->mutex);
		goto out;
	}

	/* dup? */
	if ((test_bit(CEPH_MDS_R_GOT_UNSAFE, &req->r_req_flags) && !head->safe) ||
	    (test_bit(CEPH_MDS_R_GOT_SAFE, &req->r_req_flags) && head->safe)) {
		pr_warn("got a dup %s reply on %llu from mds%d\n",
			   head->safe ? "safe" : "unsafe", tid, mds);
		mutex_unlock(&mdsc->mutex);
		goto out;
	}
	if (test_bit(CEPH_MDS_R_GOT_SAFE, &req->r_req_flags)) {
		pr_warn("got unsafe after safe on %llu from mds%d\n",
			   tid, mds);
		mutex_unlock(&mdsc->mutex);
		goto out;
	}

	result = le32_to_cpu(head->result);

	/*
	 * Handle an ESTALE
	 * if we're not talking to the authority, send to them
	 * if the authority has changed while we weren't looking,
	 * send to new authority
	 * Otherwise we just have to return an ESTALE
	 */
	if (result == -ESTALE) {
		dout("got ESTALE on request %llu\n", req->r_tid);
		req->r_resend_mds = -1;
		if (req->r_direct_mode != USE_AUTH_MDS) {
			dout("not using auth, setting for that now\n");
			req->r_direct_mode = USE_AUTH_MDS;
			__do_request(mdsc, req);
			mutex_unlock(&mdsc->mutex);
			goto out;
		} else  {
			int mds = __choose_mds(mdsc, req);
			if (mds >= 0 && mds != req->r_session->s_mds) {
				dout("but auth changed, so resending\n");
				__do_request(mdsc, req);
				mutex_unlock(&mdsc->mutex);
				goto out;
			}
		}
		dout("have to return ESTALE on request %llu\n", req->r_tid);
	}


	if (head->safe) {
		set_bit(CEPH_MDS_R_GOT_SAFE, &req->r_req_flags);
		__unregister_request(mdsc, req);

		if (test_bit(CEPH_MDS_R_GOT_UNSAFE, &req->r_req_flags)) {
			/*
			 * We already handled the unsafe response, now do the
			 * cleanup.  No need to examine the response; the MDS
			 * doesn't include any result info in the safe
			 * response.  And even if it did, there is nothing
			 * useful we could do with a revised return value.
			 */
			dout("got safe reply %llu, mds%d\n", tid, mds);

			/* last unsafe request during umount? */
			if (mdsc->stopping && !__get_oldest_req(mdsc))
				complete_all(&mdsc->safe_umount_waiters);
			mutex_unlock(&mdsc->mutex);
			goto out;
		}
	} else {
		set_bit(CEPH_MDS_R_GOT_UNSAFE, &req->r_req_flags);
		list_add_tail(&req->r_unsafe_item, &req->r_session->s_unsafe);
		if (req->r_unsafe_dir) {
			struct ceph_inode_info *ci =
					ceph_inode(req->r_unsafe_dir);
			spin_lock(&ci->i_unsafe_lock);
			list_add_tail(&req->r_unsafe_dir_item,
				      &ci->i_unsafe_dirops);
			spin_unlock(&ci->i_unsafe_lock);
		}
	}

	dout("handle_reply tid %lld result %d\n", tid, result);
	rinfo = &req->r_reply_info;
	if (test_bit(CEPHFS_FEATURE_REPLY_ENCODING, &session->s_features))
		err = parse_reply_info(msg, rinfo, (u64)-1);
	else
		err = parse_reply_info(msg, rinfo, session->s_con.peer_features);
	mutex_unlock(&mdsc->mutex);

	mutex_lock(&session->s_mutex);
	if (err < 0) {
		pr_err("mdsc_handle_reply got corrupt reply mds%d(tid:%lld)\n", mds, tid);
		ceph_msg_dump(msg);
		goto out_err;
	}

	/* snap trace */
	realm = NULL;
	if (rinfo->snapblob_len) {
		down_write(&mdsc->snap_rwsem);
		ceph_update_snap_trace(mdsc, rinfo->snapblob,
				rinfo->snapblob + rinfo->snapblob_len,
				le32_to_cpu(head->op) == CEPH_MDS_OP_RMSNAP,
				&realm);
		downgrade_write(&mdsc->snap_rwsem);
	} else {
		down_read(&mdsc->snap_rwsem);
	}

	/* insert trace into our cache */
	mutex_lock(&req->r_fill_mutex);
	current->journal_info = req;
	err = ceph_fill_trace(mdsc->fsc->sb, req);
	if (err == 0) {
		if (result == 0 && (req->r_op == CEPH_MDS_OP_READDIR ||
				    req->r_op == CEPH_MDS_OP_LSSNAP))
			ceph_readdir_prepopulate(req, req->r_session);
	}
	current->journal_info = NULL;
	mutex_unlock(&req->r_fill_mutex);

	up_read(&mdsc->snap_rwsem);
	if (realm)
		ceph_put_snap_realm(mdsc, realm);

	if (err == 0) {
		if (req->r_target_inode &&
		    test_bit(CEPH_MDS_R_GOT_UNSAFE, &req->r_req_flags)) {
			struct ceph_inode_info *ci =
				ceph_inode(req->r_target_inode);
			spin_lock(&ci->i_unsafe_lock);
			list_add_tail(&req->r_unsafe_target_item,
				      &ci->i_unsafe_iops);
			spin_unlock(&ci->i_unsafe_lock);
		}

		ceph_unreserve_caps(mdsc, &req->r_caps_reservation);
	}
out_err:
	mutex_lock(&mdsc->mutex);
	if (!test_bit(CEPH_MDS_R_ABORTED, &req->r_req_flags)) {
		if (err) {
			req->r_err = err;
		} else {
			req->r_reply =  ceph_msg_get(msg);
			set_bit(CEPH_MDS_R_GOT_RESULT, &req->r_req_flags);
		}
	} else {
		dout("reply arrived after request %lld was aborted\n", tid);
	}
	mutex_unlock(&mdsc->mutex);

	mutex_unlock(&session->s_mutex);

	/* kick calling process */
	complete_request(mdsc, req);
out:
	ceph_mdsc_put_request(req);
	return;
}



/*
 * handle mds notification that our request has been forwarded.
 */
static void handle_forward(struct ceph_mds_client *mdsc,
			   struct ceph_mds_session *session,
			   struct ceph_msg *msg)
{
	struct ceph_mds_request *req;
	u64 tid = le64_to_cpu(msg->hdr.tid);
	u32 next_mds;
	u32 fwd_seq;
	int err = -EINVAL;
	void *p = msg->front.iov_base;
	void *end = p + msg->front.iov_len;

	ceph_decode_need(&p, end, 2*sizeof(u32), bad);
	next_mds = ceph_decode_32(&p);
	fwd_seq = ceph_decode_32(&p);

	mutex_lock(&mdsc->mutex);
	req = lookup_get_request(mdsc, tid);
	if (!req) {
		dout("forward tid %llu to mds%d - req dne\n", tid, next_mds);
		goto out;  /* dup reply? */
	}

	if (test_bit(CEPH_MDS_R_ABORTED, &req->r_req_flags)) {
		dout("forward tid %llu aborted, unregistering\n", tid);
		__unregister_request(mdsc, req);
	} else if (fwd_seq <= req->r_num_fwd) {
		dout("forward tid %llu to mds%d - old seq %d <= %d\n",
		     tid, next_mds, req->r_num_fwd, fwd_seq);
	} else {
		/* resend. forward race not possible; mds would drop */
		dout("forward tid %llu to mds%d (we resend)\n", tid, next_mds);
		BUG_ON(req->r_err);
		BUG_ON(test_bit(CEPH_MDS_R_GOT_RESULT, &req->r_req_flags));
		req->r_attempts = 0;
		req->r_num_fwd = fwd_seq;
		req->r_resend_mds = next_mds;
		put_request_session(req);
		__do_request(mdsc, req);
	}
	ceph_mdsc_put_request(req);
out:
	mutex_unlock(&mdsc->mutex);
	return;

bad:
	pr_err("mdsc_handle_forward decode error err=%d\n", err);
}

static int __decode_and_drop_session_metadata(void **p, void *end)
{
	/* map<string,string> */
	u32 n;
	ceph_decode_32_safe(p, end, n, bad);
	while (n-- > 0) {
		u32 len;
		ceph_decode_32_safe(p, end, len, bad);
		ceph_decode_need(p, end, len, bad);
		*p += len;
		ceph_decode_32_safe(p, end, len, bad);
		ceph_decode_need(p, end, len, bad);
		*p += len;
	}
	return 0;
bad:
	return -1;
}

/*
 * handle a mds session control message
 */
static void handle_session(struct ceph_mds_session *session,
			   struct ceph_msg *msg)
{
	struct ceph_mds_client *mdsc = session->s_mdsc;
	int mds = session->s_mds;
	int msg_version = le16_to_cpu(msg->hdr.version);
	void *p = msg->front.iov_base;
	void *end = p + msg->front.iov_len;
	struct ceph_mds_session_head *h;
	u32 op;
	u64 seq;
	unsigned long features = 0;
	int wake = 0;

	/* decode */
	ceph_decode_need(&p, end, sizeof(*h), bad);
	h = p;
	p += sizeof(*h);

	op = le32_to_cpu(h->op);
	seq = le64_to_cpu(h->seq);

	if (msg_version >= 3) {
		u32 len;
		/* version >= 2, metadata */
		if (__decode_and_drop_session_metadata(&p, end) < 0)
			goto bad;
		/* version >= 3, feature bits */
		ceph_decode_32_safe(&p, end, len, bad);
		ceph_decode_need(&p, end, len, bad);
		memcpy(&features, p, min_t(size_t, len, sizeof(features)));
		p += len;
	}

	mutex_lock(&mdsc->mutex);
	if (op == CEPH_SESSION_CLOSE) {
		get_session(session);
		__unregister_session(mdsc, session);
	}
	/* FIXME: this ttl calculation is generous */
	session->s_ttl = jiffies + HZ*mdsc->mdsmap->m_session_autoclose;
	mutex_unlock(&mdsc->mutex);

	mutex_lock(&session->s_mutex);

	dout("handle_session mds%d %s %p state %s seq %llu\n",
	     mds, ceph_session_op_name(op), session,
	     ceph_session_state_name(session->s_state), seq);

	if (session->s_state == CEPH_MDS_SESSION_HUNG) {
		session->s_state = CEPH_MDS_SESSION_OPEN;
		pr_info("mds%d came back\n", session->s_mds);
	}

	switch (op) {
	case CEPH_SESSION_OPEN:
		if (session->s_state == CEPH_MDS_SESSION_RECONNECTING)
			pr_info("mds%d reconnect success\n", session->s_mds);
		session->s_state = CEPH_MDS_SESSION_OPEN;
		session->s_features = features;
		renewed_caps(mdsc, session, 0);
		wake = 1;
		if (mdsc->stopping)
			__close_session(mdsc, session);
		break;

	case CEPH_SESSION_RENEWCAPS:
		if (session->s_renew_seq == seq)
			renewed_caps(mdsc, session, 1);
		break;

	case CEPH_SESSION_CLOSE:
		if (session->s_state == CEPH_MDS_SESSION_RECONNECTING)
			pr_info("mds%d reconnect denied\n", session->s_mds);
		cleanup_session_requests(mdsc, session);
		remove_session_caps(session);
		wake = 2; /* for good measure */
		wake_up_all(&mdsc->session_close_wq);
		break;

	case CEPH_SESSION_STALE:
		pr_info("mds%d caps went stale, renewing\n",
			session->s_mds);
		spin_lock(&session->s_gen_ttl_lock);
		session->s_cap_gen++;
		session->s_cap_ttl = jiffies - 1;
		spin_unlock(&session->s_gen_ttl_lock);
		send_renew_caps(mdsc, session);
		break;

	case CEPH_SESSION_RECALL_STATE:
		ceph_trim_caps(mdsc, session, le32_to_cpu(h->max_caps));
		break;

	case CEPH_SESSION_FLUSHMSG:
		send_flushmsg_ack(mdsc, session, seq);
		break;

	case CEPH_SESSION_FORCE_RO:
		dout("force_session_readonly %p\n", session);
		spin_lock(&session->s_cap_lock);
		session->s_readonly = true;
		spin_unlock(&session->s_cap_lock);
		wake_up_session_caps(session, FORCE_RO);
		break;

	case CEPH_SESSION_REJECT:
		WARN_ON(session->s_state != CEPH_MDS_SESSION_OPENING);
		pr_info("mds%d rejected session\n", session->s_mds);
		session->s_state = CEPH_MDS_SESSION_REJECTED;
		cleanup_session_requests(mdsc, session);
		remove_session_caps(session);
		wake = 2; /* for good measure */
		break;

	default:
		pr_err("mdsc_handle_session bad op %d mds%d\n", op, mds);
		WARN_ON(1);
	}

	mutex_unlock(&session->s_mutex);
	if (wake) {
		mutex_lock(&mdsc->mutex);
		__wake_requests(mdsc, &session->s_waiting);
		if (wake == 2)
			kick_requests(mdsc, mds);
		mutex_unlock(&mdsc->mutex);
	}
	if (op == CEPH_SESSION_CLOSE)
		ceph_put_mds_session(session);
	return;

bad:
	pr_err("mdsc_handle_session corrupt message mds%d len %d\n", mds,
	       (int)msg->front.iov_len);
	ceph_msg_dump(msg);
	return;
}


/*
 * called under session->mutex.
 */
static void replay_unsafe_requests(struct ceph_mds_client *mdsc,
				   struct ceph_mds_session *session)
{
	struct ceph_mds_request *req, *nreq;
	struct rb_node *p;
	int err;

	dout("replay_unsafe_requests mds%d\n", session->s_mds);

	mutex_lock(&mdsc->mutex);
	list_for_each_entry_safe(req, nreq, &session->s_unsafe, r_unsafe_item) {
		err = __prepare_send_request(mdsc, req, session->s_mds, true);
		if (!err) {
			ceph_msg_get(req->r_request);
			ceph_con_send(&session->s_con, req->r_request);
		}
	}

	/*
	 * also re-send old requests when MDS enters reconnect stage. So that MDS
	 * can process completed request in clientreplay stage.
	 */
	p = rb_first(&mdsc->request_tree);
	while (p) {
		req = rb_entry(p, struct ceph_mds_request, r_node);
		p = rb_next(p);
		if (test_bit(CEPH_MDS_R_GOT_UNSAFE, &req->r_req_flags))
			continue;
		if (req->r_attempts == 0)
			continue; /* only old requests */
		if (req->r_session &&
		    req->r_session->s_mds == session->s_mds) {
			err = __prepare_send_request(mdsc, req,
						     session->s_mds, true);
			if (!err) {
				ceph_msg_get(req->r_request);
				ceph_con_send(&session->s_con, req->r_request);
			}
		}
	}
	mutex_unlock(&mdsc->mutex);
}

static int send_reconnect_partial(struct ceph_reconnect_state *recon_state)
{
	struct ceph_msg *reply;
	struct ceph_pagelist *_pagelist;
	struct page *page;
	__le32 *addr;
	int err = -ENOMEM;

	if (!recon_state->allow_multi)
		return -ENOSPC;

	/* can't handle message that contains both caps and realm */
	BUG_ON(!recon_state->nr_caps == !recon_state->nr_realms);

	/* pre-allocate new pagelist */
	_pagelist = ceph_pagelist_alloc(GFP_NOFS);
	if (!_pagelist)
		return -ENOMEM;

	reply = ceph_msg_new2(CEPH_MSG_CLIENT_RECONNECT, 0, 1, GFP_NOFS, false);
	if (!reply)
		goto fail_msg;

	/* placeholder for nr_caps */
	err = ceph_pagelist_encode_32(_pagelist, 0);
	if (err < 0)
		goto fail;

	if (recon_state->nr_caps) {
		/* currently encoding caps */
		err = ceph_pagelist_encode_32(recon_state->pagelist, 0);
		if (err)
			goto fail;
	} else {
		/* placeholder for nr_realms (currently encoding relams) */
		err = ceph_pagelist_encode_32(_pagelist, 0);
		if (err < 0)
			goto fail;
	}

	err = ceph_pagelist_encode_8(recon_state->pagelist, 1);
	if (err)
		goto fail;

	page = list_first_entry(&recon_state->pagelist->head, struct page, lru);
	addr = kmap_atomic(page);
	if (recon_state->nr_caps) {
		/* currently encoding caps */
		*addr = cpu_to_le32(recon_state->nr_caps);
	} else {
		/* currently encoding relams */
		*(addr + 1) = cpu_to_le32(recon_state->nr_realms);
	}
	kunmap_atomic(addr);

	reply->hdr.version = cpu_to_le16(5);
	reply->hdr.compat_version = cpu_to_le16(4);

	reply->hdr.data_len = cpu_to_le32(recon_state->pagelist->length);
	ceph_msg_data_add_pagelist(reply, recon_state->pagelist);

	ceph_con_send(&recon_state->session->s_con, reply);
	ceph_pagelist_release(recon_state->pagelist);

	recon_state->pagelist = _pagelist;
	recon_state->nr_caps = 0;
	recon_state->nr_realms = 0;
	recon_state->msg_version = 5;
	return 0;
fail:
	ceph_msg_put(reply);
fail_msg:
	ceph_pagelist_release(_pagelist);
	return err;
}

/*
 * Encode information about a cap for a reconnect with the MDS.
 */
static int encode_caps_cb(struct inode *inode, struct ceph_cap *cap,
			  void *arg)
{
	union {
		struct ceph_mds_cap_reconnect v2;
		struct ceph_mds_cap_reconnect_v1 v1;
	} rec;
	struct ceph_inode_info *ci = cap->ci;
	struct ceph_reconnect_state *recon_state = arg;
	struct ceph_pagelist *pagelist = recon_state->pagelist;
	int err;
	u64 snap_follows;

	dout(" adding %p ino %llx.%llx cap %p %lld %s\n",
	     inode, ceph_vinop(inode), cap, cap->cap_id,
	     ceph_cap_string(cap->issued));

	spin_lock(&ci->i_ceph_lock);
	cap->seq = 0;        /* reset cap seq */
	cap->issue_seq = 0;  /* and issue_seq */
	cap->mseq = 0;       /* and migrate_seq */
	cap->cap_gen = cap->session->s_cap_gen;

	if (recon_state->msg_version >= 2) {
		rec.v2.cap_id = cpu_to_le64(cap->cap_id);
		rec.v2.wanted = cpu_to_le32(__ceph_caps_wanted(ci));
		rec.v2.issued = cpu_to_le32(cap->issued);
		rec.v2.snaprealm = cpu_to_le64(ci->i_snap_realm->ino);
		rec.v2.pathbase = 0;
		rec.v2.flock_len = (__force __le32)
			((ci->i_ceph_flags & CEPH_I_ERROR_FILELOCK) ? 0 : 1);
	} else {
		rec.v1.cap_id = cpu_to_le64(cap->cap_id);
		rec.v1.wanted = cpu_to_le32(__ceph_caps_wanted(ci));
		rec.v1.issued = cpu_to_le32(cap->issued);
		rec.v1.size = cpu_to_le64(inode->i_size);
		ceph_encode_timespec64(&rec.v1.mtime, &inode->i_mtime);
		ceph_encode_timespec64(&rec.v1.atime, &inode->i_atime);
		rec.v1.snaprealm = cpu_to_le64(ci->i_snap_realm->ino);
		rec.v1.pathbase = 0;
	}

	if (list_empty(&ci->i_cap_snaps)) {
		snap_follows = ci->i_head_snapc ? ci->i_head_snapc->seq : 0;
	} else {
		struct ceph_cap_snap *capsnap =
			list_first_entry(&ci->i_cap_snaps,
					 struct ceph_cap_snap, ci_item);
		snap_follows = capsnap->follows;
	}
	spin_unlock(&ci->i_ceph_lock);

	if (recon_state->msg_version >= 2) {
		int num_fcntl_locks, num_flock_locks;
		struct ceph_filelock *flocks = NULL;
		size_t struct_len, total_len = sizeof(u64);
		u8 struct_v = 0;

encode_again:
		if (rec.v2.flock_len) {
			ceph_count_locks(inode, &num_fcntl_locks, &num_flock_locks);
		} else {
			num_fcntl_locks = 0;
			num_flock_locks = 0;
		}
		if (num_fcntl_locks + num_flock_locks > 0) {
			flocks = kmalloc_array(num_fcntl_locks + num_flock_locks,
					       sizeof(struct ceph_filelock),
					       GFP_NOFS);
			if (!flocks) {
				err = -ENOMEM;
				goto out_err;
			}
			err = ceph_encode_locks_to_buffer(inode, flocks,
							  num_fcntl_locks,
							  num_flock_locks);
			if (err) {
				kfree(flocks);
				flocks = NULL;
				if (err == -ENOSPC)
					goto encode_again;
				goto out_err;
			}
		} else {
			kfree(flocks);
			flocks = NULL;
		}

		if (recon_state->msg_version >= 3) {
			/* version, compat_version and struct_len */
			total_len += 2 * sizeof(u8) + sizeof(u32);
			struct_v = 2;
		}
		/*
		 * number of encoded locks is stable, so copy to pagelist
		 */
		struct_len = 2 * sizeof(u32) +
			    (num_fcntl_locks + num_flock_locks) *
			    sizeof(struct ceph_filelock);
		rec.v2.flock_len = cpu_to_le32(struct_len);

		struct_len += sizeof(u32) + sizeof(rec.v2);

		if (struct_v >= 2)
			struct_len += sizeof(u64); /* snap_follows */

		total_len += struct_len;

		if (pagelist->length + total_len > RECONNECT_MAX_SIZE) {
			err = send_reconnect_partial(recon_state);
			if (err)
				goto out_freeflocks;
			pagelist = recon_state->pagelist;
		}

		err = ceph_pagelist_reserve(pagelist, total_len);
		if (err)
			goto out_freeflocks;

		ceph_pagelist_encode_64(pagelist, ceph_ino(inode));
		if (recon_state->msg_version >= 3) {
			ceph_pagelist_encode_8(pagelist, struct_v);
			ceph_pagelist_encode_8(pagelist, 1);
			ceph_pagelist_encode_32(pagelist, struct_len);
		}
		ceph_pagelist_encode_string(pagelist, NULL, 0);
		ceph_pagelist_append(pagelist, &rec, sizeof(rec.v2));
		ceph_locks_to_pagelist(flocks, pagelist,
				       num_fcntl_locks, num_flock_locks);
		if (struct_v >= 2)
			ceph_pagelist_encode_64(pagelist, snap_follows);
out_freeflocks:
		kfree(flocks);
	} else {
		u64 pathbase = 0;
		int pathlen = 0;
		char *path = NULL;
		struct dentry *dentry;

		dentry = d_find_alias(inode);
		if (dentry) {
			path = ceph_mdsc_build_path(dentry,
						&pathlen, &pathbase, 0);
			dput(dentry);
			if (IS_ERR(path)) {
				err = PTR_ERR(path);
				goto out_err;
			}
			rec.v1.pathbase = cpu_to_le64(pathbase);
		}

		err = ceph_pagelist_reserve(pagelist,
					    sizeof(u64) + sizeof(u32) +
					    pathlen + sizeof(rec.v1));
		if (err) {
			goto out_freepath;
		}

		ceph_pagelist_encode_64(pagelist, ceph_ino(inode));
		ceph_pagelist_encode_string(pagelist, path, pathlen);
		ceph_pagelist_append(pagelist, &rec, sizeof(rec.v1));
out_freepath:
<<<<<<< HEAD
		kfree(path);
=======
		ceph_mdsc_free_path(path, pathlen);
>>>>>>> 0ecfebd2
	}

out_err:
	if (err >= 0)
		recon_state->nr_caps++;
	return err;
}

static int encode_snap_realms(struct ceph_mds_client *mdsc,
			      struct ceph_reconnect_state *recon_state)
{
	struct rb_node *p;
	struct ceph_pagelist *pagelist = recon_state->pagelist;
	int err = 0;

	if (recon_state->msg_version >= 4) {
		err = ceph_pagelist_encode_32(pagelist, mdsc->num_snap_realms);
		if (err < 0)
			goto fail;
	}

	/*
	 * snaprealms.  we provide mds with the ino, seq (version), and
	 * parent for all of our realms.  If the mds has any newer info,
	 * it will tell us.
	 */
	for (p = rb_first(&mdsc->snap_realms); p; p = rb_next(p)) {
		struct ceph_snap_realm *realm =
		       rb_entry(p, struct ceph_snap_realm, node);
		struct ceph_mds_snaprealm_reconnect sr_rec;

		if (recon_state->msg_version >= 4) {
			size_t need = sizeof(u8) * 2 + sizeof(u32) +
				      sizeof(sr_rec);

			if (pagelist->length + need > RECONNECT_MAX_SIZE) {
				err = send_reconnect_partial(recon_state);
				if (err)
					goto fail;
				pagelist = recon_state->pagelist;
			}

			err = ceph_pagelist_reserve(pagelist, need);
			if (err)
				goto fail;

			ceph_pagelist_encode_8(pagelist, 1);
			ceph_pagelist_encode_8(pagelist, 1);
			ceph_pagelist_encode_32(pagelist, sizeof(sr_rec));
		}

		dout(" adding snap realm %llx seq %lld parent %llx\n",
		     realm->ino, realm->seq, realm->parent_ino);
		sr_rec.ino = cpu_to_le64(realm->ino);
		sr_rec.seq = cpu_to_le64(realm->seq);
		sr_rec.parent = cpu_to_le64(realm->parent_ino);

		err = ceph_pagelist_append(pagelist, &sr_rec, sizeof(sr_rec));
		if (err)
			goto fail;

		recon_state->nr_realms++;
	}
fail:
	return err;
}


/*
 * If an MDS fails and recovers, clients need to reconnect in order to
 * reestablish shared state.  This includes all caps issued through
 * this session _and_ the snap_realm hierarchy.  Because it's not
 * clear which snap realms the mds cares about, we send everything we
 * know about.. that ensures we'll then get any new info the
 * recovering MDS might have.
 *
 * This is a relatively heavyweight operation, but it's rare.
 *
 * called with mdsc->mutex held.
 */
static void send_mds_reconnect(struct ceph_mds_client *mdsc,
			       struct ceph_mds_session *session)
{
	struct ceph_msg *reply;
	int mds = session->s_mds;
	int err = -ENOMEM;
	struct ceph_reconnect_state recon_state = {
		.session = session,
	};
	LIST_HEAD(dispose);

	pr_info("mds%d reconnect start\n", mds);

	recon_state.pagelist = ceph_pagelist_alloc(GFP_NOFS);
	if (!recon_state.pagelist)
		goto fail_nopagelist;

	reply = ceph_msg_new2(CEPH_MSG_CLIENT_RECONNECT, 0, 1, GFP_NOFS, false);
	if (!reply)
		goto fail_nomsg;

	mutex_lock(&session->s_mutex);
	session->s_state = CEPH_MDS_SESSION_RECONNECTING;
	session->s_seq = 0;

	dout("session %p state %s\n", session,
	     ceph_session_state_name(session->s_state));

	spin_lock(&session->s_gen_ttl_lock);
	session->s_cap_gen++;
	spin_unlock(&session->s_gen_ttl_lock);

	spin_lock(&session->s_cap_lock);
	/* don't know if session is readonly */
	session->s_readonly = 0;
	/*
	 * notify __ceph_remove_cap() that we are composing cap reconnect.
	 * If a cap get released before being added to the cap reconnect,
	 * __ceph_remove_cap() should skip queuing cap release.
	 */
	session->s_cap_reconnect = 1;
	/* drop old cap expires; we're about to reestablish that state */
	detach_cap_releases(session, &dispose);
	spin_unlock(&session->s_cap_lock);
	dispose_cap_releases(mdsc, &dispose);

	/* trim unused caps to reduce MDS's cache rejoin time */
	if (mdsc->fsc->sb->s_root)
		shrink_dcache_parent(mdsc->fsc->sb->s_root);

	ceph_con_close(&session->s_con);
	ceph_con_open(&session->s_con,
		      CEPH_ENTITY_TYPE_MDS, mds,
		      ceph_mdsmap_get_addr(mdsc->mdsmap, mds));

	/* replay unsafe requests */
	replay_unsafe_requests(mdsc, session);

	ceph_early_kick_flushing_caps(mdsc, session);

	down_read(&mdsc->snap_rwsem);

	/* placeholder for nr_caps */
	err = ceph_pagelist_encode_32(recon_state.pagelist, 0);
	if (err)
		goto fail;

	if (test_bit(CEPHFS_FEATURE_MULTI_RECONNECT, &session->s_features)) {
		recon_state.msg_version = 3;
		recon_state.allow_multi = true;
	} else if (session->s_con.peer_features & CEPH_FEATURE_MDSENC) {
		recon_state.msg_version = 3;
	} else {
		recon_state.msg_version = 2;
	}
	/* trsaverse this session's caps */
<<<<<<< HEAD
	err = iterate_session_caps(session, encode_caps_cb, &recon_state);
=======
	err = ceph_iterate_session_caps(session, encode_caps_cb, &recon_state);
>>>>>>> 0ecfebd2

	spin_lock(&session->s_cap_lock);
	session->s_cap_reconnect = 0;
	spin_unlock(&session->s_cap_lock);

	if (err < 0)
		goto fail;

	/* check if all realms can be encoded into current message */
	if (mdsc->num_snap_realms) {
		size_t total_len =
			recon_state.pagelist->length +
			mdsc->num_snap_realms *
			sizeof(struct ceph_mds_snaprealm_reconnect);
		if (recon_state.msg_version >= 4) {
			/* number of realms */
			total_len += sizeof(u32);
			/* version, compat_version and struct_len */
			total_len += mdsc->num_snap_realms *
				     (2 * sizeof(u8) + sizeof(u32));
		}
		if (total_len > RECONNECT_MAX_SIZE) {
			if (!recon_state.allow_multi) {
				err = -ENOSPC;
				goto fail;
			}
			if (recon_state.nr_caps) {
				err = send_reconnect_partial(&recon_state);
				if (err)
					goto fail;
			}
			recon_state.msg_version = 5;
		}
	}

	err = encode_snap_realms(mdsc, &recon_state);
	if (err < 0)
		goto fail;

	if (recon_state.msg_version >= 5) {
		err = ceph_pagelist_encode_8(recon_state.pagelist, 0);
		if (err < 0)
			goto fail;
	}

	if (recon_state.nr_caps || recon_state.nr_realms) {
		struct page *page =
			list_first_entry(&recon_state.pagelist->head,
					struct page, lru);
		__le32 *addr = kmap_atomic(page);
		if (recon_state.nr_caps) {
			WARN_ON(recon_state.nr_realms != mdsc->num_snap_realms);
			*addr = cpu_to_le32(recon_state.nr_caps);
		} else if (recon_state.msg_version >= 4) {
			*(addr + 1) = cpu_to_le32(recon_state.nr_realms);
		}
		kunmap_atomic(addr);
	}

	reply->hdr.version = cpu_to_le16(recon_state.msg_version);
	if (recon_state.msg_version >= 4)
		reply->hdr.compat_version = cpu_to_le16(4);

	reply->hdr.data_len = cpu_to_le32(recon_state.pagelist->length);
	ceph_msg_data_add_pagelist(reply, recon_state.pagelist);

	ceph_con_send(&session->s_con, reply);

	mutex_unlock(&session->s_mutex);

	mutex_lock(&mdsc->mutex);
	__wake_requests(mdsc, &session->s_waiting);
	mutex_unlock(&mdsc->mutex);

	up_read(&mdsc->snap_rwsem);
	ceph_pagelist_release(recon_state.pagelist);
	return;

fail:
	ceph_msg_put(reply);
	up_read(&mdsc->snap_rwsem);
	mutex_unlock(&session->s_mutex);
fail_nomsg:
	ceph_pagelist_release(recon_state.pagelist);
fail_nopagelist:
	pr_err("error %d preparing reconnect for mds%d\n", err, mds);
	return;
}


/*
 * compare old and new mdsmaps, kicking requests
 * and closing out old connections as necessary
 *
 * called under mdsc->mutex.
 */
static void check_new_map(struct ceph_mds_client *mdsc,
			  struct ceph_mdsmap *newmap,
			  struct ceph_mdsmap *oldmap)
{
	int i;
	int oldstate, newstate;
	struct ceph_mds_session *s;

	dout("check_new_map new %u old %u\n",
	     newmap->m_epoch, oldmap->m_epoch);

	for (i = 0; i < oldmap->m_num_mds && i < mdsc->max_sessions; i++) {
		if (!mdsc->sessions[i])
			continue;
		s = mdsc->sessions[i];
		oldstate = ceph_mdsmap_get_state(oldmap, i);
		newstate = ceph_mdsmap_get_state(newmap, i);

		dout("check_new_map mds%d state %s%s -> %s%s (session %s)\n",
		     i, ceph_mds_state_name(oldstate),
		     ceph_mdsmap_is_laggy(oldmap, i) ? " (laggy)" : "",
		     ceph_mds_state_name(newstate),
		     ceph_mdsmap_is_laggy(newmap, i) ? " (laggy)" : "",
		     ceph_session_state_name(s->s_state));

		if (i >= newmap->m_num_mds ||
		    memcmp(ceph_mdsmap_get_addr(oldmap, i),
			   ceph_mdsmap_get_addr(newmap, i),
			   sizeof(struct ceph_entity_addr))) {
			if (s->s_state == CEPH_MDS_SESSION_OPENING) {
				/* the session never opened, just close it
				 * out now */
				get_session(s);
				__unregister_session(mdsc, s);
				__wake_requests(mdsc, &s->s_waiting);
				ceph_put_mds_session(s);
			} else if (i >= newmap->m_num_mds) {
				/* force close session for stopped mds */
				get_session(s);
				__unregister_session(mdsc, s);
				__wake_requests(mdsc, &s->s_waiting);
				kick_requests(mdsc, i);
				mutex_unlock(&mdsc->mutex);

				mutex_lock(&s->s_mutex);
				cleanup_session_requests(mdsc, s);
				remove_session_caps(s);
				mutex_unlock(&s->s_mutex);

				ceph_put_mds_session(s);

				mutex_lock(&mdsc->mutex);
			} else {
				/* just close it */
				mutex_unlock(&mdsc->mutex);
				mutex_lock(&s->s_mutex);
				mutex_lock(&mdsc->mutex);
				ceph_con_close(&s->s_con);
				mutex_unlock(&s->s_mutex);
				s->s_state = CEPH_MDS_SESSION_RESTARTING;
			}
		} else if (oldstate == newstate) {
			continue;  /* nothing new with this mds */
		}

		/*
		 * send reconnect?
		 */
		if (s->s_state == CEPH_MDS_SESSION_RESTARTING &&
		    newstate >= CEPH_MDS_STATE_RECONNECT) {
			mutex_unlock(&mdsc->mutex);
			send_mds_reconnect(mdsc, s);
			mutex_lock(&mdsc->mutex);
		}

		/*
		 * kick request on any mds that has gone active.
		 */
		if (oldstate < CEPH_MDS_STATE_ACTIVE &&
		    newstate >= CEPH_MDS_STATE_ACTIVE) {
			if (oldstate != CEPH_MDS_STATE_CREATING &&
			    oldstate != CEPH_MDS_STATE_STARTING)
				pr_info("mds%d recovery completed\n", s->s_mds);
			kick_requests(mdsc, i);
			ceph_kick_flushing_caps(mdsc, s);
			wake_up_session_caps(s, RECONNECT);
		}
	}

	for (i = 0; i < newmap->m_num_mds && i < mdsc->max_sessions; i++) {
		s = mdsc->sessions[i];
		if (!s)
			continue;
		if (!ceph_mdsmap_is_laggy(newmap, i))
			continue;
		if (s->s_state == CEPH_MDS_SESSION_OPEN ||
		    s->s_state == CEPH_MDS_SESSION_HUNG ||
		    s->s_state == CEPH_MDS_SESSION_CLOSING) {
			dout(" connecting to export targets of laggy mds%d\n",
			     i);
			__open_export_target_sessions(mdsc, s);
		}
	}
}



/*
 * leases
 */

/*
 * caller must hold session s_mutex, dentry->d_lock
 */
void __ceph_mdsc_drop_dentry_lease(struct dentry *dentry)
{
	struct ceph_dentry_info *di = ceph_dentry(dentry);

	ceph_put_mds_session(di->lease_session);
	di->lease_session = NULL;
}

static void handle_lease(struct ceph_mds_client *mdsc,
			 struct ceph_mds_session *session,
			 struct ceph_msg *msg)
{
	struct super_block *sb = mdsc->fsc->sb;
	struct inode *inode;
	struct dentry *parent, *dentry;
	struct ceph_dentry_info *di;
	int mds = session->s_mds;
	struct ceph_mds_lease *h = msg->front.iov_base;
	u32 seq;
	struct ceph_vino vino;
	struct qstr dname;
	int release = 0;

	dout("handle_lease from mds%d\n", mds);

	/* decode */
	if (msg->front.iov_len < sizeof(*h) + sizeof(u32))
		goto bad;
	vino.ino = le64_to_cpu(h->ino);
	vino.snap = CEPH_NOSNAP;
	seq = le32_to_cpu(h->seq);
	dname.len = get_unaligned_le32(h + 1);
	if (msg->front.iov_len < sizeof(*h) + sizeof(u32) + dname.len)
		goto bad;
	dname.name = (void *)(h + 1) + sizeof(u32);

	/* lookup inode */
	inode = ceph_find_inode(sb, vino);
	dout("handle_lease %s, ino %llx %p %.*s\n",
	     ceph_lease_op_name(h->action), vino.ino, inode,
	     dname.len, dname.name);

	mutex_lock(&session->s_mutex);
	session->s_seq++;

	if (!inode) {
		dout("handle_lease no inode %llx\n", vino.ino);
		goto release;
	}

	/* dentry */
	parent = d_find_alias(inode);
	if (!parent) {
		dout("no parent dentry on inode %p\n", inode);
		WARN_ON(1);
		goto release;  /* hrm... */
	}
	dname.hash = full_name_hash(parent, dname.name, dname.len);
	dentry = d_lookup(parent, &dname);
	dput(parent);
	if (!dentry)
		goto release;

	spin_lock(&dentry->d_lock);
	di = ceph_dentry(dentry);
	switch (h->action) {
	case CEPH_MDS_LEASE_REVOKE:
		if (di->lease_session == session) {
			if (ceph_seq_cmp(di->lease_seq, seq) > 0)
				h->seq = cpu_to_le32(di->lease_seq);
			__ceph_mdsc_drop_dentry_lease(dentry);
		}
		release = 1;
		break;

	case CEPH_MDS_LEASE_RENEW:
		if (di->lease_session == session &&
		    di->lease_gen == session->s_cap_gen &&
		    di->lease_renew_from &&
		    di->lease_renew_after == 0) {
			unsigned long duration =
				msecs_to_jiffies(le32_to_cpu(h->duration_ms));

			di->lease_seq = seq;
			di->time = di->lease_renew_from + duration;
			di->lease_renew_after = di->lease_renew_from +
				(duration >> 1);
			di->lease_renew_from = 0;
		}
		break;
	}
	spin_unlock(&dentry->d_lock);
	dput(dentry);

	if (!release)
		goto out;

release:
	/* let's just reuse the same message */
	h->action = CEPH_MDS_LEASE_REVOKE_ACK;
	ceph_msg_get(msg);
	ceph_con_send(&session->s_con, msg);

out:
	mutex_unlock(&session->s_mutex);
	/* avoid calling iput_final() in mds dispatch threads */
	ceph_async_iput(inode);
	return;

bad:
	pr_err("corrupt lease message\n");
	ceph_msg_dump(msg);
}

void ceph_mdsc_lease_send_msg(struct ceph_mds_session *session,
			      struct inode *inode,
			      struct dentry *dentry, char action,
			      u32 seq)
{
	struct ceph_msg *msg;
	struct ceph_mds_lease *lease;
	int len = sizeof(*lease) + sizeof(u32);
	int dnamelen = 0;

	dout("lease_send_msg inode %p dentry %p %s to mds%d\n",
	     inode, dentry, ceph_lease_op_name(action), session->s_mds);
	dnamelen = dentry->d_name.len;
	len += dnamelen;

	msg = ceph_msg_new(CEPH_MSG_CLIENT_LEASE, len, GFP_NOFS, false);
	if (!msg)
		return;
	lease = msg->front.iov_base;
	lease->action = action;
	lease->ino = cpu_to_le64(ceph_vino(inode).ino);
	lease->first = lease->last = cpu_to_le64(ceph_vino(inode).snap);
	lease->seq = cpu_to_le32(seq);
	put_unaligned_le32(dnamelen, lease + 1);
	memcpy((void *)(lease + 1) + 4, dentry->d_name.name, dnamelen);

	/*
	 * if this is a preemptive lease RELEASE, no need to
	 * flush request stream, since the actual request will
	 * soon follow.
	 */
	msg->more_to_follow = (action == CEPH_MDS_LEASE_RELEASE);

	ceph_con_send(&session->s_con, msg);
}

/*
 * lock unlock sessions, to wait ongoing session activities
 */
static void lock_unlock_sessions(struct ceph_mds_client *mdsc)
{
	int i;

	mutex_lock(&mdsc->mutex);
	for (i = 0; i < mdsc->max_sessions; i++) {
		struct ceph_mds_session *s = __ceph_lookup_mds_session(mdsc, i);
		if (!s)
			continue;
		mutex_unlock(&mdsc->mutex);
		mutex_lock(&s->s_mutex);
		mutex_unlock(&s->s_mutex);
		ceph_put_mds_session(s);
		mutex_lock(&mdsc->mutex);
	}
	mutex_unlock(&mdsc->mutex);
}



/*
 * delayed work -- periodically trim expired leases, renew caps with mds
 */
static void schedule_delayed(struct ceph_mds_client *mdsc)
{
	int delay = 5;
	unsigned hz = round_jiffies_relative(HZ * delay);
	schedule_delayed_work(&mdsc->delayed_work, hz);
}

static void delayed_work(struct work_struct *work)
{
	int i;
	struct ceph_mds_client *mdsc =
		container_of(work, struct ceph_mds_client, delayed_work.work);
	int renew_interval;
	int renew_caps;

	dout("mdsc delayed_work\n");

	mutex_lock(&mdsc->mutex);
	renew_interval = mdsc->mdsmap->m_session_timeout >> 2;
	renew_caps = time_after_eq(jiffies, HZ*renew_interval +
				   mdsc->last_renew_caps);
	if (renew_caps)
		mdsc->last_renew_caps = jiffies;

	for (i = 0; i < mdsc->max_sessions; i++) {
		struct ceph_mds_session *s = __ceph_lookup_mds_session(mdsc, i);
		if (!s)
			continue;
		if (s->s_state == CEPH_MDS_SESSION_CLOSING) {
			dout("resending session close request for mds%d\n",
			     s->s_mds);
			request_close_session(mdsc, s);
			ceph_put_mds_session(s);
			continue;
		}
		if (s->s_ttl && time_after(jiffies, s->s_ttl)) {
			if (s->s_state == CEPH_MDS_SESSION_OPEN) {
				s->s_state = CEPH_MDS_SESSION_HUNG;
				pr_info("mds%d hung\n", s->s_mds);
			}
		}
		if (s->s_state < CEPH_MDS_SESSION_OPEN) {
			/* this mds is failed or recovering, just wait */
			ceph_put_mds_session(s);
			continue;
		}
		mutex_unlock(&mdsc->mutex);

		mutex_lock(&s->s_mutex);
		if (renew_caps)
			send_renew_caps(mdsc, s);
		else
			ceph_con_keepalive(&s->s_con);
		if (s->s_state == CEPH_MDS_SESSION_OPEN ||
		    s->s_state == CEPH_MDS_SESSION_HUNG)
			ceph_send_cap_releases(mdsc, s);
		mutex_unlock(&s->s_mutex);
		ceph_put_mds_session(s);

		mutex_lock(&mdsc->mutex);
	}
	mutex_unlock(&mdsc->mutex);

	ceph_check_delayed_caps(mdsc);

	ceph_queue_cap_reclaim_work(mdsc);

	ceph_trim_snapid_map(mdsc);

	schedule_delayed(mdsc);
}

int ceph_mdsc_init(struct ceph_fs_client *fsc)

{
	struct ceph_mds_client *mdsc;

	mdsc = kzalloc(sizeof(struct ceph_mds_client), GFP_NOFS);
	if (!mdsc)
		return -ENOMEM;
	mdsc->fsc = fsc;
	mutex_init(&mdsc->mutex);
	mdsc->mdsmap = kzalloc(sizeof(*mdsc->mdsmap), GFP_NOFS);
	if (!mdsc->mdsmap) {
		kfree(mdsc);
		return -ENOMEM;
	}

	fsc->mdsc = mdsc;
	init_completion(&mdsc->safe_umount_waiters);
	init_waitqueue_head(&mdsc->session_close_wq);
	INIT_LIST_HEAD(&mdsc->waiting_for_map);
	mdsc->sessions = NULL;
	atomic_set(&mdsc->num_sessions, 0);
	mdsc->max_sessions = 0;
	mdsc->stopping = 0;
	atomic64_set(&mdsc->quotarealms_count, 0);
	mdsc->quotarealms_inodes = RB_ROOT;
	mutex_init(&mdsc->quotarealms_inodes_mutex);
	mdsc->last_snap_seq = 0;
	init_rwsem(&mdsc->snap_rwsem);
	mdsc->snap_realms = RB_ROOT;
	INIT_LIST_HEAD(&mdsc->snap_empty);
	mdsc->num_snap_realms = 0;
	spin_lock_init(&mdsc->snap_empty_lock);
	mdsc->last_tid = 0;
	mdsc->oldest_tid = 0;
	mdsc->request_tree = RB_ROOT;
	INIT_DELAYED_WORK(&mdsc->delayed_work, delayed_work);
	mdsc->last_renew_caps = jiffies;
	INIT_LIST_HEAD(&mdsc->cap_delay_list);
	spin_lock_init(&mdsc->cap_delay_lock);
	INIT_LIST_HEAD(&mdsc->snap_flush_list);
	spin_lock_init(&mdsc->snap_flush_lock);
	mdsc->last_cap_flush_tid = 1;
	INIT_LIST_HEAD(&mdsc->cap_flush_list);
	INIT_LIST_HEAD(&mdsc->cap_dirty);
	INIT_LIST_HEAD(&mdsc->cap_dirty_migrating);
	mdsc->num_cap_flushing = 0;
	spin_lock_init(&mdsc->cap_dirty_lock);
	init_waitqueue_head(&mdsc->cap_flushing_wq);
	INIT_WORK(&mdsc->cap_reclaim_work, ceph_cap_reclaim_work);
	atomic_set(&mdsc->cap_reclaim_pending, 0);

	spin_lock_init(&mdsc->dentry_list_lock);
	INIT_LIST_HEAD(&mdsc->dentry_leases);
	INIT_LIST_HEAD(&mdsc->dentry_dir_leases);

	ceph_caps_init(mdsc);
	ceph_adjust_caps_max_min(mdsc, fsc->mount_options);

	spin_lock_init(&mdsc->snapid_map_lock);
	mdsc->snapid_map_tree = RB_ROOT;
	INIT_LIST_HEAD(&mdsc->snapid_map_lru);

	init_rwsem(&mdsc->pool_perm_rwsem);
	mdsc->pool_perm_tree = RB_ROOT;

	strscpy(mdsc->nodename, utsname()->nodename,
		sizeof(mdsc->nodename));
	return 0;
}

/*
 * Wait for safe replies on open mds requests.  If we time out, drop
 * all requests from the tree to avoid dangling dentry refs.
 */
static void wait_requests(struct ceph_mds_client *mdsc)
{
	struct ceph_options *opts = mdsc->fsc->client->options;
	struct ceph_mds_request *req;

	mutex_lock(&mdsc->mutex);
	if (__get_oldest_req(mdsc)) {
		mutex_unlock(&mdsc->mutex);

		dout("wait_requests waiting for requests\n");
		wait_for_completion_timeout(&mdsc->safe_umount_waiters,
				    ceph_timeout_jiffies(opts->mount_timeout));

		/* tear down remaining requests */
		mutex_lock(&mdsc->mutex);
		while ((req = __get_oldest_req(mdsc))) {
			dout("wait_requests timed out on tid %llu\n",
			     req->r_tid);
			__unregister_request(mdsc, req);
		}
	}
	mutex_unlock(&mdsc->mutex);
	dout("wait_requests done\n");
}

/*
 * called before mount is ro, and before dentries are torn down.
 * (hmm, does this still race with new lookups?)
 */
void ceph_mdsc_pre_umount(struct ceph_mds_client *mdsc)
{
	dout("pre_umount\n");
	mdsc->stopping = 1;

	lock_unlock_sessions(mdsc);
	ceph_flush_dirty_caps(mdsc);
	wait_requests(mdsc);

	/*
	 * wait for reply handlers to drop their request refs and
	 * their inode/dcache refs
	 */
	ceph_msgr_flush();

	ceph_cleanup_quotarealms_inodes(mdsc);
}

/*
 * wait for all write mds requests to flush.
 */
static void wait_unsafe_requests(struct ceph_mds_client *mdsc, u64 want_tid)
{
	struct ceph_mds_request *req = NULL, *nextreq;
	struct rb_node *n;

	mutex_lock(&mdsc->mutex);
	dout("wait_unsafe_requests want %lld\n", want_tid);
restart:
	req = __get_oldest_req(mdsc);
	while (req && req->r_tid <= want_tid) {
		/* find next request */
		n = rb_next(&req->r_node);
		if (n)
			nextreq = rb_entry(n, struct ceph_mds_request, r_node);
		else
			nextreq = NULL;
		if (req->r_op != CEPH_MDS_OP_SETFILELOCK &&
		    (req->r_op & CEPH_MDS_OP_WRITE)) {
			/* write op */
			ceph_mdsc_get_request(req);
			if (nextreq)
				ceph_mdsc_get_request(nextreq);
			mutex_unlock(&mdsc->mutex);
			dout("wait_unsafe_requests  wait on %llu (want %llu)\n",
			     req->r_tid, want_tid);
			wait_for_completion(&req->r_safe_completion);
			mutex_lock(&mdsc->mutex);
			ceph_mdsc_put_request(req);
			if (!nextreq)
				break;  /* next dne before, so we're done! */
			if (RB_EMPTY_NODE(&nextreq->r_node)) {
				/* next request was removed from tree */
				ceph_mdsc_put_request(nextreq);
				goto restart;
			}
			ceph_mdsc_put_request(nextreq);  /* won't go away */
		}
		req = nextreq;
	}
	mutex_unlock(&mdsc->mutex);
	dout("wait_unsafe_requests done\n");
}

void ceph_mdsc_sync(struct ceph_mds_client *mdsc)
{
	u64 want_tid, want_flush;

	if (READ_ONCE(mdsc->fsc->mount_state) == CEPH_MOUNT_SHUTDOWN)
		return;

	dout("sync\n");
	mutex_lock(&mdsc->mutex);
	want_tid = mdsc->last_tid;
	mutex_unlock(&mdsc->mutex);

	ceph_flush_dirty_caps(mdsc);
	spin_lock(&mdsc->cap_dirty_lock);
	want_flush = mdsc->last_cap_flush_tid;
	if (!list_empty(&mdsc->cap_flush_list)) {
		struct ceph_cap_flush *cf =
			list_last_entry(&mdsc->cap_flush_list,
					struct ceph_cap_flush, g_list);
		cf->wake = true;
	}
	spin_unlock(&mdsc->cap_dirty_lock);

	dout("sync want tid %lld flush_seq %lld\n",
	     want_tid, want_flush);

	wait_unsafe_requests(mdsc, want_tid);
	wait_caps_flush(mdsc, want_flush);
}

/*
 * true if all sessions are closed, or we force unmount
 */
static bool done_closing_sessions(struct ceph_mds_client *mdsc, int skipped)
{
	if (READ_ONCE(mdsc->fsc->mount_state) == CEPH_MOUNT_SHUTDOWN)
		return true;
	return atomic_read(&mdsc->num_sessions) <= skipped;
}

/*
 * called after sb is ro.
 */
void ceph_mdsc_close_sessions(struct ceph_mds_client *mdsc)
{
	struct ceph_options *opts = mdsc->fsc->client->options;
	struct ceph_mds_session *session;
	int i;
	int skipped = 0;

	dout("close_sessions\n");

	/* close sessions */
	mutex_lock(&mdsc->mutex);
	for (i = 0; i < mdsc->max_sessions; i++) {
		session = __ceph_lookup_mds_session(mdsc, i);
		if (!session)
			continue;
		mutex_unlock(&mdsc->mutex);
		mutex_lock(&session->s_mutex);
		if (__close_session(mdsc, session) <= 0)
			skipped++;
		mutex_unlock(&session->s_mutex);
		ceph_put_mds_session(session);
		mutex_lock(&mdsc->mutex);
	}
	mutex_unlock(&mdsc->mutex);

	dout("waiting for sessions to close\n");
	wait_event_timeout(mdsc->session_close_wq,
			   done_closing_sessions(mdsc, skipped),
			   ceph_timeout_jiffies(opts->mount_timeout));

	/* tear down remaining sessions */
	mutex_lock(&mdsc->mutex);
	for (i = 0; i < mdsc->max_sessions; i++) {
		if (mdsc->sessions[i]) {
			session = get_session(mdsc->sessions[i]);
			__unregister_session(mdsc, session);
			mutex_unlock(&mdsc->mutex);
			mutex_lock(&session->s_mutex);
			remove_session_caps(session);
			mutex_unlock(&session->s_mutex);
			ceph_put_mds_session(session);
			mutex_lock(&mdsc->mutex);
		}
	}
	WARN_ON(!list_empty(&mdsc->cap_delay_list));
	mutex_unlock(&mdsc->mutex);

	ceph_cleanup_snapid_map(mdsc);
	ceph_cleanup_empty_realms(mdsc);

	cancel_work_sync(&mdsc->cap_reclaim_work);
	cancel_delayed_work_sync(&mdsc->delayed_work); /* cancel timer */

	dout("stopped\n");
}

void ceph_mdsc_force_umount(struct ceph_mds_client *mdsc)
{
	struct ceph_mds_session *session;
	int mds;

	dout("force umount\n");

	mutex_lock(&mdsc->mutex);
	for (mds = 0; mds < mdsc->max_sessions; mds++) {
		session = __ceph_lookup_mds_session(mdsc, mds);
		if (!session)
			continue;
		mutex_unlock(&mdsc->mutex);
		mutex_lock(&session->s_mutex);
		__close_session(mdsc, session);
		if (session->s_state == CEPH_MDS_SESSION_CLOSING) {
			cleanup_session_requests(mdsc, session);
			remove_session_caps(session);
		}
		mutex_unlock(&session->s_mutex);
		ceph_put_mds_session(session);
		mutex_lock(&mdsc->mutex);
		kick_requests(mdsc, mds);
	}
	__wake_requests(mdsc, &mdsc->waiting_for_map);
	mutex_unlock(&mdsc->mutex);
}

static void ceph_mdsc_stop(struct ceph_mds_client *mdsc)
{
	dout("stop\n");
	cancel_delayed_work_sync(&mdsc->delayed_work); /* cancel timer */
	if (mdsc->mdsmap)
		ceph_mdsmap_destroy(mdsc->mdsmap);
	kfree(mdsc->sessions);
	ceph_caps_finalize(mdsc);
	ceph_pool_perm_destroy(mdsc);
}

void ceph_mdsc_destroy(struct ceph_fs_client *fsc)
{
	struct ceph_mds_client *mdsc = fsc->mdsc;
	dout("mdsc_destroy %p\n", mdsc);

	if (!mdsc)
		return;

	/* flush out any connection work with references to us */
	ceph_msgr_flush();

	ceph_mdsc_stop(mdsc);

	fsc->mdsc = NULL;
	kfree(mdsc);
	dout("mdsc_destroy %p done\n", mdsc);
}

void ceph_mdsc_handle_fsmap(struct ceph_mds_client *mdsc, struct ceph_msg *msg)
{
	struct ceph_fs_client *fsc = mdsc->fsc;
	const char *mds_namespace = fsc->mount_options->mds_namespace;
	void *p = msg->front.iov_base;
	void *end = p + msg->front.iov_len;
	u32 epoch;
	u32 map_len;
	u32 num_fs;
	u32 mount_fscid = (u32)-1;
	u8 struct_v, struct_cv;
	int err = -EINVAL;

	ceph_decode_need(&p, end, sizeof(u32), bad);
	epoch = ceph_decode_32(&p);

	dout("handle_fsmap epoch %u\n", epoch);

	ceph_decode_need(&p, end, 2 + sizeof(u32), bad);
	struct_v = ceph_decode_8(&p);
	struct_cv = ceph_decode_8(&p);
	map_len = ceph_decode_32(&p);

	ceph_decode_need(&p, end, sizeof(u32) * 3, bad);
	p += sizeof(u32) * 2; /* skip epoch and legacy_client_fscid */

	num_fs = ceph_decode_32(&p);
	while (num_fs-- > 0) {
		void *info_p, *info_end;
		u32 info_len;
		u8 info_v, info_cv;
		u32 fscid, namelen;

		ceph_decode_need(&p, end, 2 + sizeof(u32), bad);
		info_v = ceph_decode_8(&p);
		info_cv = ceph_decode_8(&p);
		info_len = ceph_decode_32(&p);
		ceph_decode_need(&p, end, info_len, bad);
		info_p = p;
		info_end = p + info_len;
		p = info_end;

		ceph_decode_need(&info_p, info_end, sizeof(u32) * 2, bad);
		fscid = ceph_decode_32(&info_p);
		namelen = ceph_decode_32(&info_p);
		ceph_decode_need(&info_p, info_end, namelen, bad);

		if (mds_namespace &&
		    strlen(mds_namespace) == namelen &&
		    !strncmp(mds_namespace, (char *)info_p, namelen)) {
			mount_fscid = fscid;
			break;
		}
	}

	ceph_monc_got_map(&fsc->client->monc, CEPH_SUB_FSMAP, epoch);
	if (mount_fscid != (u32)-1) {
		fsc->client->monc.fs_cluster_id = mount_fscid;
		ceph_monc_want_map(&fsc->client->monc, CEPH_SUB_MDSMAP,
				   0, true);
		ceph_monc_renew_subs(&fsc->client->monc);
	} else {
		err = -ENOENT;
		goto err_out;
	}
	return;

bad:
	pr_err("error decoding fsmap\n");
err_out:
	mutex_lock(&mdsc->mutex);
	mdsc->mdsmap_err = err;
	__wake_requests(mdsc, &mdsc->waiting_for_map);
	mutex_unlock(&mdsc->mutex);
}

/*
 * handle mds map update.
 */
void ceph_mdsc_handle_mdsmap(struct ceph_mds_client *mdsc, struct ceph_msg *msg)
{
	u32 epoch;
	u32 maplen;
	void *p = msg->front.iov_base;
	void *end = p + msg->front.iov_len;
	struct ceph_mdsmap *newmap, *oldmap;
	struct ceph_fsid fsid;
	int err = -EINVAL;

	ceph_decode_need(&p, end, sizeof(fsid)+2*sizeof(u32), bad);
	ceph_decode_copy(&p, &fsid, sizeof(fsid));
	if (ceph_check_fsid(mdsc->fsc->client, &fsid) < 0)
		return;
	epoch = ceph_decode_32(&p);
	maplen = ceph_decode_32(&p);
	dout("handle_map epoch %u len %d\n", epoch, (int)maplen);

	/* do we need it? */
	mutex_lock(&mdsc->mutex);
	if (mdsc->mdsmap && epoch <= mdsc->mdsmap->m_epoch) {
		dout("handle_map epoch %u <= our %u\n",
		     epoch, mdsc->mdsmap->m_epoch);
		mutex_unlock(&mdsc->mutex);
		return;
	}

	newmap = ceph_mdsmap_decode(&p, end);
	if (IS_ERR(newmap)) {
		err = PTR_ERR(newmap);
		goto bad_unlock;
	}

	/* swap into place */
	if (mdsc->mdsmap) {
		oldmap = mdsc->mdsmap;
		mdsc->mdsmap = newmap;
		check_new_map(mdsc, newmap, oldmap);
		ceph_mdsmap_destroy(oldmap);
	} else {
		mdsc->mdsmap = newmap;  /* first mds map */
	}
	mdsc->fsc->max_file_size = min((loff_t)mdsc->mdsmap->m_max_file_size,
					MAX_LFS_FILESIZE);

	__wake_requests(mdsc, &mdsc->waiting_for_map);
	ceph_monc_got_map(&mdsc->fsc->client->monc, CEPH_SUB_MDSMAP,
			  mdsc->mdsmap->m_epoch);

	mutex_unlock(&mdsc->mutex);
	schedule_delayed(mdsc);
	return;

bad_unlock:
	mutex_unlock(&mdsc->mutex);
bad:
	pr_err("error decoding mdsmap %d\n", err);
	return;
}

static struct ceph_connection *con_get(struct ceph_connection *con)
{
	struct ceph_mds_session *s = con->private;

	if (get_session(s)) {
		dout("mdsc con_get %p ok (%d)\n", s, refcount_read(&s->s_ref));
		return con;
	}
	dout("mdsc con_get %p FAIL\n", s);
	return NULL;
}

static void con_put(struct ceph_connection *con)
{
	struct ceph_mds_session *s = con->private;

	dout("mdsc con_put %p (%d)\n", s, refcount_read(&s->s_ref) - 1);
	ceph_put_mds_session(s);
}

/*
 * if the client is unresponsive for long enough, the mds will kill
 * the session entirely.
 */
static void peer_reset(struct ceph_connection *con)
{
	struct ceph_mds_session *s = con->private;
	struct ceph_mds_client *mdsc = s->s_mdsc;

	pr_warn("mds%d closed our session\n", s->s_mds);
	send_mds_reconnect(mdsc, s);
}

static void dispatch(struct ceph_connection *con, struct ceph_msg *msg)
{
	struct ceph_mds_session *s = con->private;
	struct ceph_mds_client *mdsc = s->s_mdsc;
	int type = le16_to_cpu(msg->hdr.type);

	mutex_lock(&mdsc->mutex);
	if (__verify_registered_session(mdsc, s) < 0) {
		mutex_unlock(&mdsc->mutex);
		goto out;
	}
	mutex_unlock(&mdsc->mutex);

	switch (type) {
	case CEPH_MSG_MDS_MAP:
		ceph_mdsc_handle_mdsmap(mdsc, msg);
		break;
	case CEPH_MSG_FS_MAP_USER:
		ceph_mdsc_handle_fsmap(mdsc, msg);
		break;
	case CEPH_MSG_CLIENT_SESSION:
		handle_session(s, msg);
		break;
	case CEPH_MSG_CLIENT_REPLY:
		handle_reply(s, msg);
		break;
	case CEPH_MSG_CLIENT_REQUEST_FORWARD:
		handle_forward(mdsc, s, msg);
		break;
	case CEPH_MSG_CLIENT_CAPS:
		ceph_handle_caps(s, msg);
		break;
	case CEPH_MSG_CLIENT_SNAP:
		ceph_handle_snap(mdsc, s, msg);
		break;
	case CEPH_MSG_CLIENT_LEASE:
		handle_lease(mdsc, s, msg);
		break;
	case CEPH_MSG_CLIENT_QUOTA:
		ceph_handle_quota(mdsc, s, msg);
		break;

	default:
		pr_err("received unknown message type %d %s\n", type,
		       ceph_msg_type_name(type));
	}
out:
	ceph_msg_put(msg);
}

/*
 * authentication
 */

/*
 * Note: returned pointer is the address of a structure that's
 * managed separately.  Caller must *not* attempt to free it.
 */
static struct ceph_auth_handshake *get_authorizer(struct ceph_connection *con,
					int *proto, int force_new)
{
	struct ceph_mds_session *s = con->private;
	struct ceph_mds_client *mdsc = s->s_mdsc;
	struct ceph_auth_client *ac = mdsc->fsc->client->monc.auth;
	struct ceph_auth_handshake *auth = &s->s_auth;

	if (force_new && auth->authorizer) {
		ceph_auth_destroy_authorizer(auth->authorizer);
		auth->authorizer = NULL;
	}
	if (!auth->authorizer) {
		int ret = ceph_auth_create_authorizer(ac, CEPH_ENTITY_TYPE_MDS,
						      auth);
		if (ret)
			return ERR_PTR(ret);
	} else {
		int ret = ceph_auth_update_authorizer(ac, CEPH_ENTITY_TYPE_MDS,
						      auth);
		if (ret)
			return ERR_PTR(ret);
	}
	*proto = ac->protocol;

	return auth;
}

static int add_authorizer_challenge(struct ceph_connection *con,
				    void *challenge_buf, int challenge_buf_len)
{
	struct ceph_mds_session *s = con->private;
	struct ceph_mds_client *mdsc = s->s_mdsc;
	struct ceph_auth_client *ac = mdsc->fsc->client->monc.auth;

	return ceph_auth_add_authorizer_challenge(ac, s->s_auth.authorizer,
					    challenge_buf, challenge_buf_len);
}

static int verify_authorizer_reply(struct ceph_connection *con)
{
	struct ceph_mds_session *s = con->private;
	struct ceph_mds_client *mdsc = s->s_mdsc;
	struct ceph_auth_client *ac = mdsc->fsc->client->monc.auth;

	return ceph_auth_verify_authorizer_reply(ac, s->s_auth.authorizer);
}

static int invalidate_authorizer(struct ceph_connection *con)
{
	struct ceph_mds_session *s = con->private;
	struct ceph_mds_client *mdsc = s->s_mdsc;
	struct ceph_auth_client *ac = mdsc->fsc->client->monc.auth;

	ceph_auth_invalidate_authorizer(ac, CEPH_ENTITY_TYPE_MDS);

	return ceph_monc_validate_auth(&mdsc->fsc->client->monc);
}

static struct ceph_msg *mds_alloc_msg(struct ceph_connection *con,
				struct ceph_msg_header *hdr, int *skip)
{
	struct ceph_msg *msg;
	int type = (int) le16_to_cpu(hdr->type);
	int front_len = (int) le32_to_cpu(hdr->front_len);

	if (con->in_msg)
		return con->in_msg;

	*skip = 0;
	msg = ceph_msg_new(type, front_len, GFP_NOFS, false);
	if (!msg) {
		pr_err("unable to allocate msg type %d len %d\n",
		       type, front_len);
		return NULL;
	}

	return msg;
}

static int mds_sign_message(struct ceph_msg *msg)
{
       struct ceph_mds_session *s = msg->con->private;
       struct ceph_auth_handshake *auth = &s->s_auth;

       return ceph_auth_sign_message(auth, msg);
}

static int mds_check_message_signature(struct ceph_msg *msg)
{
       struct ceph_mds_session *s = msg->con->private;
       struct ceph_auth_handshake *auth = &s->s_auth;

       return ceph_auth_check_message_signature(auth, msg);
}

static const struct ceph_connection_operations mds_con_ops = {
	.get = con_get,
	.put = con_put,
	.dispatch = dispatch,
	.get_authorizer = get_authorizer,
	.add_authorizer_challenge = add_authorizer_challenge,
	.verify_authorizer_reply = verify_authorizer_reply,
	.invalidate_authorizer = invalidate_authorizer,
	.peer_reset = peer_reset,
	.alloc_msg = mds_alloc_msg,
	.sign_message = mds_sign_message,
	.check_message_signature = mds_check_message_signature,
};

/* eof */<|MERGE_RESOLUTION|>--- conflicted
+++ resolved
@@ -99,7 +99,6 @@
 {
 	int err = 0;
 	u8 struct_v = 0;
-<<<<<<< HEAD
 
 	if (features == (u64)-1) {
 		u32 struct_len;
@@ -115,23 +114,6 @@
 		end = *p + struct_len;
 	}
 
-=======
-
-	if (features == (u64)-1) {
-		u32 struct_len;
-		u8 struct_compat;
-		ceph_decode_8_safe(p, end, struct_v, bad);
-		ceph_decode_8_safe(p, end, struct_compat, bad);
-		/* struct_v is expected to be >= 1. we only understand
-		 * encoding with struct_compat == 1. */
-		if (!struct_v || struct_compat != 1)
-			goto bad;
-		ceph_decode_32_safe(p, end, struct_len, bad);
-		ceph_decode_need(p, end, struct_len, bad);
-		end = *p + struct_len;
-	}
-
->>>>>>> 0ecfebd2
 	ceph_decode_need(p, end, sizeof(struct ceph_mds_reply_inode), bad);
 	info->in = *p;
 	*p += sizeof(struct ceph_mds_reply_inode) +
@@ -1553,13 +1535,8 @@
 static void wake_up_session_caps(struct ceph_mds_session *session, int ev)
 {
 	dout("wake_up_session_caps %p mds%d\n", session, session->s_mds);
-<<<<<<< HEAD
-	iterate_session_caps(session, wake_up_session_cb,
-			     (void *)(unsigned long)ev);
-=======
 	ceph_iterate_session_caps(session, wake_up_session_cb,
 				  (void *)(unsigned long)ev);
->>>>>>> 0ecfebd2
 }
 
 /*
@@ -2189,39 +2166,10 @@
 	return path + pos;
 }
 
-/* Duplicate the dentry->d_name.name safely */
-static int clone_dentry_name(struct dentry *dentry, const char **ppath,
-			     int *ppathlen)
-{
-	u32 len;
-	char *name;
-
-retry:
-	len = READ_ONCE(dentry->d_name.len);
-	name = kmalloc(len + 1, GFP_NOFS);
-	if (!name)
-		return -ENOMEM;
-
-	spin_lock(&dentry->d_lock);
-	if (dentry->d_name.len != len) {
-		spin_unlock(&dentry->d_lock);
-		kfree(name);
-		goto retry;
-	}
-	memcpy(name, dentry->d_name.name, len);
-	spin_unlock(&dentry->d_lock);
-
-	name[len] = '\0';
-	*ppath = name;
-	*ppathlen = len;
-	return 0;
-}
-
 static int build_dentry_path(struct dentry *dentry, struct inode *dir,
 			     const char **ppath, int *ppathlen, u64 *pino,
 			     bool *pfreepath, bool parent_locked)
 {
-	int ret;
 	char *path;
 
 	rcu_read_lock();
@@ -2230,15 +2178,8 @@
 	if (dir && parent_locked && ceph_snap(dir) == CEPH_NOSNAP) {
 		*pino = ceph_ino(dir);
 		rcu_read_unlock();
-		if (parent_locked) {
-			*ppath = dentry->d_name.name;
-			*ppathlen = dentry->d_name.len;
-		} else {
-			ret = clone_dentry_name(dentry, ppath, ppathlen);
-			if (ret)
-				return ret;
-			*pfreepath = true;
-		}
+		*ppath = dentry->d_name.name;
+		*ppathlen = dentry->d_name.len;
 		return 0;
 	}
 	rcu_read_unlock();
@@ -3507,11 +3448,7 @@
 		ceph_pagelist_encode_string(pagelist, path, pathlen);
 		ceph_pagelist_append(pagelist, &rec, sizeof(rec.v1));
 out_freepath:
-<<<<<<< HEAD
-		kfree(path);
-=======
 		ceph_mdsc_free_path(path, pathlen);
->>>>>>> 0ecfebd2
 	}
 
 out_err:
@@ -3668,11 +3605,7 @@
 		recon_state.msg_version = 2;
 	}
 	/* trsaverse this session's caps */
-<<<<<<< HEAD
-	err = iterate_session_caps(session, encode_caps_cb, &recon_state);
-=======
 	err = ceph_iterate_session_caps(session, encode_caps_cb, &recon_state);
->>>>>>> 0ecfebd2
 
 	spin_lock(&session->s_cap_lock);
 	session->s_cap_reconnect = 0;
