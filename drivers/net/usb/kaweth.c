--- conflicted
+++ resolved
@@ -801,27 +801,12 @@
 	}
 
 	/* We now decide whether we can put our special header into the sk_buff */
-<<<<<<< HEAD
-	if (skb_cloned(skb) || skb_headroom(skb) < 2) {
-		/* no such luck - we make our own */
-		struct sk_buff *copied_skb;
-		copied_skb = skb_copy_expand(skb, 2, 0, GFP_ATOMIC);
-		dev_kfree_skb_irq(skb);
-		skb = copied_skb;
-		if (!copied_skb) {
-			net->stats.tx_errors++;
-			netif_start_queue(net);
-			spin_unlock_irq(&kaweth->device_lock);
-			return NETDEV_TX_OK;
-		}
-=======
 	if (skb_cow_head(skb, 2)) {
-		kaweth->stats.tx_errors++;
+		net->stats.tx_errors++;
 		netif_start_queue(net);
 		spin_unlock_irq(&kaweth->device_lock);
 		dev_kfree_skb_any(skb);
 		return NETDEV_TX_OK;
->>>>>>> 94836ecf
 	}
 
 	private_header = (__le16 *)__skb_push(skb, 2);
