--- conflicted
+++ resolved
@@ -699,10 +699,7 @@
 			wqe->state = wqe_state_done;
 			wqe->status = IB_WC_SUCCESS;
 			__rxe_do_task(&qp->comp.task);
-<<<<<<< HEAD
-=======
 			rxe_drop_ref(qp);
->>>>>>> c470abd4
 			return 0;
 		}
 		payload = mtu;
@@ -762,11 +759,6 @@
 	 */
 	wqe->wr.send_flags |= IB_SEND_SIGNALED;
 	__rxe_do_task(&qp->comp.task);
-<<<<<<< HEAD
-	return -EAGAIN;
-
-=======
->>>>>>> c470abd4
 exit:
 	rxe_drop_ref(qp);
 	return -EAGAIN;
