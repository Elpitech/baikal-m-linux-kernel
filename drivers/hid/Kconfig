# SPDX-License-Identifier: GPL-2.0-only
#
# HID driver configuration
#
menu "HID support"
     depends on INPUT

config HID
	tristate "HID bus support"
	depends on INPUT
	default y
	---help---
	  A human interface device (HID) is a type of computer device that
	  interacts directly with and takes input from humans. The term "HID"
	  most commonly used to refer to the USB-HID specification, but other
	  devices (such as, but not strictly limited to, Bluetooth) are
	  designed using HID specification (this involves certain keyboards,
	  mice, tablets, etc). This option adds the HID bus to the kernel,
	  together with generic HID layer code. The HID devices are added and
	  removed from the HID bus by the transport-layer drivers, such as
	  usbhid (USB_HID) and hidp (BT_HIDP).

	  For docs and specs, see http://www.usb.org/developers/hidpage/

	  If unsure, say Y.

if HID

config HID_BATTERY_STRENGTH
	bool "Battery level reporting for HID devices"
	depends on HID
	select POWER_SUPPLY
	default n
	---help---
	This option adds support of reporting battery strength (for HID devices
	that support this feature) through power_supply class so that userspace
	tools, such as upower, can display it.

config HIDRAW
	bool "/dev/hidraw raw HID device support"
	depends on HID
	---help---
	Say Y here if you want to support HID devices (from the USB
	specification standpoint) that aren't strictly user interface
	devices, like monitor controls and Uninterruptable Power Supplies.

	This module supports these devices separately using a separate
	event interface on /dev/hidraw.

	There is also a /dev/hiddev configuration option in the USB HID
	configuration menu. In comparison to hiddev, this device does not process
	the hid events at all (no parsing, no lookups). This lets applications
	to work on raw hid events when they want to, and avoid using transport-specific
	userspace libhid/libusb libraries.

	If unsure, say Y.

config UHID
	tristate "User-space I/O driver support for HID subsystem"
	depends on HID
	default n
	---help---
	Say Y here if you want to provide HID I/O Drivers from user-space.
	This allows to write I/O drivers in user-space and feed the data from
	the device into the kernel. The kernel parses the HID reports, loads the
	corresponding HID Device Driver or provides input devices on top of your
	user-space device.

	This driver cannot be used to parse HID-reports in user-space and write
	special HID-drivers. You should use hidraw for that.
	Instead, this driver allows to write the transport-layer driver in
	user-space like USB-HID and Bluetooth-HID do in kernel-space.

	If unsure, say N.

	To compile this driver as a module, choose M here: the
	module will be called uhid.

config HID_GENERIC
	tristate "Generic HID driver"
	depends on HID
	default HID
	---help---
	Support for generic devices on the HID bus. This includes most
	keyboards and mice, joysticks, tablets and digitizers.

	To compile this driver as a module, choose M here: the module
	will be called hid-generic.

	If unsure, say Y.

menu "Special HID drivers"
	depends on HID

config HID_A4TECH
	tristate "A4 tech mice"
	depends on HID
	default !EXPERT
	---help---
	Support for A4 tech X5 and WOP-35 / Trust 450L mice.

config HID_ACCUTOUCH
	tristate "Accutouch touch device"
	depends on USB_HID
	---help---
	  This selects a driver for the Accutouch 2216 touch controller.

	  The driver works around a problem in the reported device capabilities
	  which causes userspace to detect the device as a mouse rather than
          a touchscreen.

	  Say Y here if you have a Accutouch 2216 touch controller.

config HID_ACRUX
	tristate "ACRUX game controller support"
	depends on HID
	---help---
	Say Y here if you want to enable support for ACRUX game controllers.

config HID_ACRUX_FF
	bool "ACRUX force feedback support"
	depends on HID_ACRUX
	select INPUT_FF_MEMLESS
	---help---
	Say Y here if you want to enable force feedback support for ACRUX
	game controllers.

config HID_APPLE
	tristate "Apple {i,Power,Mac}Books"
	depends on HID
	default !EXPERT
	---help---
	Support for some Apple devices which less or more break
	HID specification.

	Say Y here if you want support for keyboards of	Apple iBooks, PowerBooks,
	MacBooks, MacBook Pros and Apple Aluminum.

config HID_APPLEIR
	tristate "Apple infrared receiver"
	depends on (USB_HID)
	---help---
	Support for Apple infrared remote control. All the Apple computers from
	  2005 onwards include such a port, except the unibody Macbook (2009),
	  and Mac Pros. This receiver is also used in the Apple TV set-top box
	  prior to the 2010 model.

	Say Y here if you want support for Apple infrared remote control.

config HID_ASUS
	tristate "Asus"
	depends on LEDS_CLASS
	depends on ASUS_WMI || ASUS_WMI=n
	select POWER_SUPPLY
	---help---
	Support for Asus notebook built-in keyboard and touchpad via i2c, and
	the Asus Republic of Gamers laptop keyboard special keys.

	Supported devices:
	- EeeBook X205TA
	- VivoBook E200HA
	- GL553V series
	- GL753V series

config HID_AUREAL
	tristate "Aureal"
	depends on HID
	---help---
	Support for Aureal Cy se W-01RN Remote Controller and other Aureal derived remotes.

config HID_BELKIN
	tristate "Belkin Flip KVM and Wireless keyboard"
	depends on HID
	default !EXPERT
	---help---
	Support for Belkin Flip KVM and Wireless keyboard.

config HID_BETOP_FF
	tristate "Betop Production Inc. force feedback support"
	depends on USB_HID
	select INPUT_FF_MEMLESS
	---help---
	Say Y here if you want to enable force feedback support for devices by
	BETOP Production Ltd.
	Currently the following devices are known to be supported:
	 - BETOP 2185 PC & BFM MODE

config HID_BIGBEN_FF
	tristate "BigBen Interactive Kids' gamepad support"
	depends on USB_HID
	depends on NEW_LEDS
	depends on LEDS_CLASS
	select INPUT_FF_MEMLESS
	help
	  Support for the "Kid-friendly Wired Controller" PS3OFMINIPAD
	  gamepad made by BigBen Interactive, originally sold as a PS3
	  accessory. This driver fixes input mapping and adds support for
	  force feedback effects and LEDs on the device.

config HID_CHERRY
	tristate "Cherry Cymotion keyboard"
	depends on HID
	default !EXPERT
	---help---
	Support for Cherry Cymotion keyboard.

config HID_CHICONY
	tristate "Chicony devices"
	depends on HID
	default !EXPERT
	---help---
	Support for Chicony Tactical pad and special keys on Chicony keyboards.

config HID_CORSAIR
	tristate "Corsair devices"
	depends on HID && USB && LEDS_CLASS
	---help---
	Support for Corsair devices that are not fully compliant with the
	HID standard.

	Supported devices:
	- Vengeance K90
	- Scimitar PRO RGB

config HID_COUGAR
	tristate "Cougar devices"
	depends on HID
	help
	Support for Cougar devices that are not fully compliant with the
	HID standard.

	Supported devices:
	- Cougar 500k Gaming Keyboard

config HID_MACALLY
	tristate "Macally devices"
	depends on HID
	help
	Support for Macally devices that are not fully compliant with the
	HID standard.

	supported devices:
	- Macally ikey keyboard

config HID_PRODIKEYS
	tristate "Prodikeys PC-MIDI Keyboard support"
	depends on HID && SND
	select SND_RAWMIDI
	---help---
	Support for Prodikeys PC-MIDI Keyboard device support.
	Say Y here to enable support for this device.
	- Prodikeys PC-MIDI keyboard.
	  The Prodikeys PC-MIDI acts as a USB Audio device, with one MIDI
	  input and one MIDI output. These MIDI jacks appear as
	  a sound "card" in the ALSA sound system.
	  Note: if you say N here, this device will still function as a basic
	  multimedia keyboard, but will lack support for the musical keyboard
	  and some additional multimedia keys.

config HID_CMEDIA
	tristate "CMedia CM6533 HID audio jack controls"
	depends on HID
	---help---
	Support for CMedia CM6533 HID audio jack controls.

config HID_CP2112
	tristate "Silicon Labs CP2112 HID USB-to-SMBus Bridge support"
	depends on USB_HID && HIDRAW && I2C && GPIOLIB
	select GPIOLIB_IRQCHIP
	---help---
	Support for Silicon Labs CP2112 HID USB to SMBus Master Bridge.
	This is a HID device driver which registers as an i2c adapter
	and gpiochip to expose these functions of the CP2112. The
	customizable USB descriptor fields are exposed as sysfs attributes.

config HID_CREATIVE_SB0540
	tristate "Creative SB0540 infrared receiver"
	depends on USB_HID
	help
	Support for Creative infrared SB0540-compatible remote controls, such
	as the RM-1500 and RM-1800 remotes.

	Say Y here if you want support for Creative SB0540 infrared receiver.

config HID_CYPRESS
	tristate "Cypress mouse and barcode readers"
	depends on HID
	default !EXPERT
	---help---
	Support for cypress mouse and barcode readers.

config HID_DRAGONRISE
	tristate "DragonRise Inc. game controller"
	depends on HID
	---help---
	Say Y here if you have DragonRise Inc. game controllers.
	These might be branded as:
	- Tesun USB-703
	- Media-tech MT1504 "Rogue"
	- DVTech JS19 "Gear"
	- Defender Game Master

config DRAGONRISE_FF
	bool "DragonRise Inc. force feedback"
	depends on HID_DRAGONRISE
	select INPUT_FF_MEMLESS
	---help---
	Say Y here if you want to enable force feedback support for DragonRise Inc.
	game controllers.

config HID_EMS_FF
	tristate "EMS Production Inc. force feedback support"
	depends on HID
	select INPUT_FF_MEMLESS
	---help---
	Say Y here if you want to enable force feedback support for devices by
	EMS Production Ltd.
	Currently the following devices are known to be supported:
	 - Trio Linker Plus II

config HID_ELAN
	tristate "ELAN USB Touchpad Support"
	depends on LEDS_CLASS && USB_HID
	---help---
	Say Y to enable support for the USB ELAN touchpad
	Currently the following devices are known to be supported:
	 - HP Pavilion X2 10-p0XX.

config HID_ELECOM
	tristate "ELECOM HID devices"
	depends on HID
	---help---
	Support for ELECOM devices:
	  - BM084 Bluetooth Mouse
	  - EX-G Trackballs (M-XT3DRBK, M-XT3URBK)
	  - DEFT Trackballs (M-DT1DRBK, M-DT1URBK, M-DT2DRBK, M-DT2URBK)
	  - HUGE Trackballs (M-HT1DRBK, M-HT1URBK)

config HID_ELO
	tristate "ELO USB 4000/4500 touchscreen"
	depends on USB_HID
	---help---
	Support for the ELO USB 4000/4500 touchscreens. Note that this is for
	different devices than those handled by CONFIG_TOUCHSCREEN_USB_ELO.

config HID_EZKEY
	tristate "Ezkey BTC 8193 keyboard"
	depends on HID
	default !EXPERT
	---help---
	Support for Ezkey BTC 8193 keyboard.

config HID_GEMBIRD
	tristate "Gembird Joypad"
	depends on HID
	---help---
	Support for Gembird JPD-DualForce 2.

config HID_GFRM
	tristate "Google Fiber TV Box remote control support"
	depends on HID
	---help---
	Support for Google Fiber TV Box remote controls

config HID_GLORIOUS
	tristate "Glorious PC Gaming Race mice"
	depends on HID
	help
	  Support for Glorious PC Gaming Race mice such as
	  the Glorious Model O, O- and D.

config HID_HOLTEK
	tristate "Holtek HID devices"
	depends on USB_HID
	---help---
	Support for Holtek based devices:
	  - Holtek On Line Grip based game controller
	  - Trust GXT 18 Gaming Keyboard
	  - Sharkoon Drakonia / Perixx MX-2000 gaming mice
	  - Tracer Sniper TRM-503 / NOVA Gaming Slider X200 /
	    Zalman ZM-GM1
	  - SHARKOON DarkGlider Gaming mouse
	  - LEETGION Hellion Gaming Mouse

config HOLTEK_FF
	bool "Holtek On Line Grip force feedback support"
	depends on HID_HOLTEK
	select INPUT_FF_MEMLESS
	---help---
	  Say Y here if you have a Holtek On Line Grip based game controller
	  and want to have force feedback support for it.

config HID_GOOGLE_HAMMER
	tristate "Google Hammer Keyboard"
	depends on USB_HID && LEDS_CLASS && CROS_EC
	---help---
	Say Y here if you have a Google Hammer device.

config HID_GT683R
	tristate "MSI GT68xR LED support"
	depends on LEDS_CLASS && USB_HID
	---help---
	Say Y here if you want to enable support for the three MSI GT68xR LEDs

	This driver support following modes:
	  - Normal: LEDs are fully on when enabled
	  - Audio:  LEDs brightness depends on sound level
	  - Breathing: LEDs brightness varies at human breathing rate

	Currently the following devices are know to be supported:
	  - MSI GT683R

config HID_KEYTOUCH
	tristate "Keytouch HID devices"
	depends on HID
	---help---
	Support for Keytouch HID devices not fully compliant with
	the specification. Currently supported:
		- Keytouch IEC 60945

config HID_KYE
	tristate "KYE/Genius devices"
	depends on HID
	---help---
	Support for KYE/Genius devices not fully compliant with HID standard:
	- Ergo Mouse
	- EasyPen i405X tablet
	- MousePen i608X tablet
	- EasyPen M610X tablet

config HID_UCLOGIC
	tristate "UC-Logic"
	depends on USB_HID
	---help---
	Support for UC-Logic and Huion tablets.

config HID_WALTOP
	tristate "Waltop"
	depends on HID
	---help---
	Support for Waltop tablets.

config HID_VIEWSONIC
	tristate "ViewSonic/Signotec"
	depends on HID
	help
	  Support for ViewSonic/Signotec PD1011 signature pad.

config HID_GYRATION
	tristate "Gyration remote control"
	depends on HID
	---help---
	Support for Gyration remote control.

config HID_ICADE
	tristate "ION iCade arcade controller"
	depends on HID
	---help---
	Support for the ION iCade arcade controller to work as a joystick.

	To compile this driver as a module, choose M here: the
	module will be called hid-icade.

config HID_ITE
	tristate "ITE devices"
	depends on HID
	default !EXPERT
	---help---
	Support for ITE devices not fully compliant with HID standard.

config HID_JABRA
	tristate "Jabra USB HID Driver"
	depends on HID
	---help---
	Support for Jabra USB HID devices.

	Prevents mapping of vendor defined HID usages to input events. Without
	this driver HID	reports from Jabra devices may incorrectly be seen as
	mouse button events.
	Say M here if you may ever plug in a Jabra USB device.

config HID_TWINHAN
	tristate "Twinhan IR remote control"
	depends on HID
	---help---
	Support for Twinhan IR remote control.

config HID_KENSINGTON
	tristate "Kensington Slimblade Trackball"
	depends on HID
	default !EXPERT
	---help---
	Support for Kensington Slimblade Trackball.

config HID_LCPOWER
	tristate "LC-Power"
	depends on HID
	---help---
	Support for LC-Power RC1000MCE RF remote control.

config HID_LED
	tristate "Simple RGB LED support"
	depends on HID
	depends on LEDS_CLASS
	---help---
	Support for simple RGB LED devices. Currently supported are:
	- Riso Kagaku Webmail Notifier
	- Dream Cheeky Webmail Notifier and Friends Alert
	- ThingM blink(1)
	- Delcom Visual Signal Indicator Generation 2
	- Greynut Luxafor

	To compile this driver as a module, choose M here: the
	module will be called hid-led.

config HID_LENOVO
	tristate "Lenovo / Thinkpad devices"
	depends on HID
	select NEW_LEDS
	select LEDS_CLASS
	---help---
	Support for IBM/Lenovo devices that are not fully compliant with HID standard.

	Say Y if you want support for horizontal scrolling of the IBM/Lenovo
	Scrollpoint mice or the non-compliant features of the Lenovo Thinkpad
	standalone keyboards, e.g:
	- ThinkPad USB Keyboard with TrackPoint (supports extra LEDs and trackpoint
	  configuration)
	- ThinkPad Compact Bluetooth Keyboard with TrackPoint (supports Fn keys)
	- ThinkPad Compact USB Keyboard with TrackPoint (supports Fn keys)

config HID_LOGITECH
	tristate "Logitech devices"
	depends on HID
	depends on LEDS_CLASS
	default !EXPERT
	---help---
	Support for Logitech devices that are not fully compliant with HID standard.

config HID_LOGITECH_DJ
	tristate "Logitech Unifying receivers full support"
	depends on USB_HID
	depends on HIDRAW
	depends on HID_LOGITECH
	select HID_LOGITECH_HIDPP
	---help---
	Say Y if you want support for Logitech Unifying receivers and devices.
	Unifying receivers are capable of pairing up to 6 Logitech compliant
	devices to the same receiver. Without this driver it will be handled by
	generic USB_HID driver and all incoming events will be multiplexed
	into a single mouse and a single keyboard device.

config HID_LOGITECH_HIDPP
	tristate "Logitech HID++ devices support"
	depends on HID_LOGITECH
	select POWER_SUPPLY
	---help---
	Support for Logitech devices relyingon the HID++ Logitech specification

	Say Y if you want support for Logitech devices relying on the HID++
	specification. Such devices are the various Logitech Touchpads (T650,
	T651, TK820), some mice (Zone Touch mouse), or even keyboards (Solar
	Keyboard).

config LOGITECH_FF
	bool "Logitech force feedback support"
	depends on HID_LOGITECH
	select INPUT_FF_MEMLESS
	help
	  Say Y here if you have one of these devices:
	  - Logitech WingMan Cordless RumblePad
	  - Logitech WingMan Cordless RumblePad 2
	  - Logitech WingMan Force 3D

	  and if you want to enable force feedback for them.
	  Note: if you say N here, this device will still be supported, but without
	  force feedback.

config LOGIRUMBLEPAD2_FF
	bool "Logitech force feedback support (variant 2)"
	depends on HID_LOGITECH
	select INPUT_FF_MEMLESS
	help
	  Say Y here if you want to enable force feedback support for:
	  - Logitech RumblePad
	  - Logitech Rumblepad 2
	  - Logitech Formula Vibration Feedback Wheel

config LOGIG940_FF
	bool "Logitech Flight System G940 force feedback support"
	depends on HID_LOGITECH
	select INPUT_FF_MEMLESS
	help
	  Say Y here if you want to enable force feedback support for Logitech
	  Flight System G940 devices.

config LOGIWHEELS_FF
	bool "Logitech wheels configuration and force feedback support"
	depends on HID_LOGITECH
	select INPUT_FF_MEMLESS
	default LOGITECH_FF
	help
	  Say Y here if you want to enable force feedback and range setting(*)
	  support for following Logitech wheels:
	  - Logitech G25 (*)
	  - Logitech G27 (*)
	  - Logitech G29 (*)
	  - Logitech Driving Force
	  - Logitech Driving Force Pro (*)
	  - Logitech Driving Force GT (*)
	  - Logitech Driving Force EX/RX
	  - Logitech Driving Force Wireless
	  - Logitech Speed Force Wireless
	  - Logitech MOMO Force
	  - Logitech MOMO Racing Force
	  - Logitech Formula Force GP
	  - Logitech Formula Force EX/RX
	  - Logitech Wingman Formula Force GP

config HID_MAGICMOUSE
	tristate "Apple Magic Mouse/Trackpad multi-touch support"
	depends on HID
	---help---
	Support for the Apple Magic Mouse/Trackpad multi-touch.

	Say Y here if you want support for the multi-touch features of the
	Apple Wireless "Magic" Mouse and the Apple Wireless "Magic" Trackpad.

config HID_MALTRON
	tristate "Maltron L90 keyboard"
	depends on HID
	---help---
	Adds support for the volume up, volume down, mute, and play/pause buttons
	of the Maltron L90 keyboard.

config HID_MAYFLASH
	tristate "Mayflash game controller adapter force feedback"
	depends on HID
	select INPUT_FF_MEMLESS
	---help---
	Say Y here if you have HJZ Mayflash PS3 game controller adapters
	and want to enable force feedback support.

config HID_REDRAGON
	tristate "Redragon keyboards"
	depends on HID
	default !EXPERT
	---help---
    Support for Redragon keyboards that need fix-ups to work properly.

config HID_MICROSOFT
	tristate "Microsoft non-fully HID-compliant devices"
	depends on HID
	default !EXPERT
	select INPUT_FF_MEMLESS
	---help---
	Support for Microsoft devices that are not fully compliant with HID standard.

config HID_MONTEREY
	tristate "Monterey Genius KB29E keyboard"
	depends on HID
	default !EXPERT
	---help---
	Support for Monterey Genius KB29E.

config HID_MULTITOUCH
	tristate "HID Multitouch panels"
	depends on HID
	---help---
	  Generic support for HID multitouch panels.

	  Say Y here if you have one of the following devices:
	  - 3M PCT touch screens
	  - ActionStar dual touch panels
	  - Atmel panels
	  - Cando dual touch panels
	  - Chunghwa panels
	  - CJTouch panels
	  - CVTouch panels
	  - Cypress TrueTouch panels
	  - Elan Microelectronics touch panels
	  - Elo TouchSystems IntelliTouch Plus panels
	  - GeneralTouch 'Sensing Win7-TwoFinger' panels
	  - GoodTouch panels
	  - Hanvon dual touch panels
	  - Ilitek dual touch panels
	  - IrTouch Infrared USB panels
	  - LG Display panels (Dell ST2220Tc)
	  - Lumio CrystalTouch panels
	  - MosArt dual-touch panels
	  - Panasonic multitouch panels
	  - PenMount dual touch panels
	  - Perixx Peripad 701 touchpad
	  - PixArt optical touch screen
	  - Pixcir dual touch panels
	  - Quanta panels
	  - eGalax dual-touch panels, including the Joojoo and Wetab tablets
	  - SiS multitouch panels
	  - Stantum multitouch panels
	  - Touch International Panels
	  - Unitec Panels
	  - Wistron optical touch panels
	  - XAT optical touch panels
	  - Xiroku optical touch panels
	  - Zytronic touch panels

	  If unsure, say N.

	  To compile this driver as a module, choose M here: the
	  module will be called hid-multitouch.

config HID_NTI
	tristate "NTI keyboard adapters"
	---help---
	Support for the "extra" Sun keyboard keys on keyboards attached
	through Network Technologies USB-SUN keyboard adapters.

config HID_NTRIG
	tristate "N-Trig touch screen"
	depends on USB_HID
	---help---
	Support for N-Trig touch screen.

config HID_ORTEK
	tristate "Ortek PKB-1700/WKB-2000/Skycable wireless keyboard and mouse trackpad"
	depends on HID
	---help---
	There are certain devices which have LogicalMaximum wrong in the keyboard
	usage page of their report descriptor. The most prevailing ones so far
	are manufactured by Ortek, thus the name of the driver. Currently
	supported devices by this driver are

	   - Ortek PKB-1700
	   - Ortek WKB-2000
	   - Skycable wireless presenter

config HID_PANTHERLORD
	tristate "Pantherlord/GreenAsia game controller"
	depends on HID
	---help---
	  Say Y here if you have a PantherLord/GreenAsia based game controller
	  or adapter.

config PANTHERLORD_FF
	bool "Pantherlord force feedback support"
	depends on HID_PANTHERLORD
	select INPUT_FF_MEMLESS
	---help---
	  Say Y here if you have a PantherLord/GreenAsia based game controller
	  or adapter and want to enable force feedback support for it.

config HID_PENMOUNT
	tristate "Penmount touch device"
	depends on USB_HID
	---help---
	  This selects a driver for the PenMount 6000 touch controller.

	  The driver works around a problem in the report descript allowing
	  the userspace to touch events instead of mouse events.

	  Say Y here if you have a Penmount based touch controller.

config HID_PETALYNX
	tristate "Petalynx Maxter remote control"
	depends on HID
	---help---
	Support for Petalynx Maxter remote control.

config HID_PICOLCD
	tristate "PicoLCD (graphic version)"
	depends on HID
	---help---
	  This provides support for Minibox PicoLCD devices, currently
	  only the graphical ones are supported.

	  This includes support for the following device features:
	  - Keypad
	  - Switching between Firmware and Flash mode
	  - EEProm / Flash access     (via debugfs)
	  Features selectively enabled:
	  - Framebuffer for monochrome 256x64 display
	  - Backlight control
	  - Contrast control
	  - General purpose outputs
	  Features that are not (yet) supported:
	  - IR

config HID_PICOLCD_FB
	bool "Framebuffer support" if EXPERT
	default !EXPERT
	depends on HID_PICOLCD
	depends on HID_PICOLCD=FB || FB=y
	select FB_DEFERRED_IO
	select FB_SYS_FILLRECT
	select FB_SYS_COPYAREA
	select FB_SYS_IMAGEBLIT
	select FB_SYS_FOPS
	---help---
	  Provide access to PicoLCD's 256x64 monochrome display via a
	  framebuffer device.

config HID_PICOLCD_BACKLIGHT
	bool "Backlight control" if EXPERT
	default !EXPERT
	depends on HID_PICOLCD
	depends on HID_PICOLCD=BACKLIGHT_CLASS_DEVICE || BACKLIGHT_CLASS_DEVICE=y
	---help---
	  Provide access to PicoLCD's backlight control via backlight
	  class.

config HID_PICOLCD_LCD
	bool "Contrast control" if EXPERT
	default !EXPERT
	depends on HID_PICOLCD
	depends on HID_PICOLCD=LCD_CLASS_DEVICE || LCD_CLASS_DEVICE=y
	---help---
	  Provide access to PicoLCD's LCD contrast via lcd class.

config HID_PICOLCD_LEDS
	bool "GPO via leds class" if EXPERT
	default !EXPERT
	depends on HID_PICOLCD
	depends on HID_PICOLCD=LEDS_CLASS || LEDS_CLASS=y
	---help---
	  Provide access to PicoLCD's GPO pins via leds class.

config HID_PICOLCD_CIR
	bool "CIR via RC class" if EXPERT
	default !EXPERT
	depends on HID_PICOLCD
	depends on HID_PICOLCD=RC_CORE || RC_CORE=y
	---help---
	  Provide access to PicoLCD's CIR interface via remote control (LIRC).

config HID_PLANTRONICS
	tristate "Plantronics USB HID Driver"
	depends on HID
	---help---
	  Provides HID support for Plantronics USB audio devices.
	  Correctly maps vendor unique volume up/down HID usages to
	  KEY_VOLUMEUP and KEY_VOLUMEDOWN events and prevents core mapping
	  of other vendor unique HID usages to random mouse events.

	  Say M here if you may ever plug in a Plantronics USB audio device.

config HID_PRIMAX
	tristate "Primax non-fully HID-compliant devices"
	depends on HID
	---help---
	Support for Primax devices that are not fully compliant with the
	HID standard.

config HID_RETRODE
	tristate "Retrode 2 USB adapter for vintage video games"
	depends on USB_HID
	---help---
	Support for
	  * Retrode 2 cartridge and controller adapter

config HID_ROCCAT
	tristate "Roccat device support"
	depends on USB_HID
	---help---
	Support for Roccat devices.
	Say Y here if you have a Roccat mouse or keyboard and want
	support for its special functionalities.

config HID_SAITEK
	tristate "Saitek (Mad Catz) non-fully HID-compliant devices"
	depends on HID
	---help---
	Support for Saitek devices that are not fully compliant with the
	HID standard.

	Supported devices:
	- PS1000 Dual Analog Pad
	- Saitek R.A.T.7, R.A.T.9, M.M.O.7 Gaming Mice
	- Mad Catz R.A.T.5, R.A.T.9 Gaming Mice

config HID_SAMSUNG
	tristate "Samsung InfraRed remote control or keyboards"
	depends on HID
	---help---
	Support for Samsung InfraRed remote control or keyboards.

config HID_SONY
	tristate "Sony PS2/3/4 accessories"
	depends on USB_HID
	depends on NEW_LEDS
	depends on LEDS_CLASS
	select POWER_SUPPLY
	---help---
	Support for

	  * Sony PS3 6-axis controllers
	  * Sony PS4 DualShock 4 controllers
	  * Buzz controllers
	  * Sony PS3 Blue-ray Disk Remote Control (Bluetooth)
	  * Logitech Harmony adapter for Sony Playstation 3 (Bluetooth)

config SONY_FF
	bool "Sony PS2/3/4 accessories force feedback support" 
	depends on HID_SONY
	select INPUT_FF_MEMLESS
	---help---
	Say Y here if you have a Sony PS2/3/4 accessory and want to enable
	force feedback support for it.

config HID_SPEEDLINK
	tristate "Speedlink VAD Cezanne mouse support"
	depends on HID
	---help---
	Support for Speedlink Vicious and Divine Cezanne mouse.

config HID_STEAM
	tristate "Steam Controller support"
	depends on HID
	select POWER_SUPPLY
	---help---
	Say Y here if you have a Steam Controller if you want to use it
	without running the Steam Client. It supports both the wired and
	the wireless adaptor.

config HID_STEELSERIES
	tristate "Steelseries SRW-S1 steering wheel support"
	depends on HID
	---help---
	Support for Steelseries SRW-S1 steering wheel

config HID_SUNPLUS
	tristate "Sunplus wireless desktop"
	depends on HID
	---help---
	Support for Sunplus wireless desktop.

config HID_RMI
	tristate "Synaptics RMI4 device support"
	depends on HID
	select RMI4_CORE
	select RMI4_F03
	select RMI4_F11
	select RMI4_F12
	select RMI4_F30
	---help---
	Support for Synaptics RMI4 touchpads.
	Say Y here if you have a Synaptics RMI4 touchpads over i2c-hid or usbhid
	and want support for its special functionalities.

config HID_GREENASIA
	tristate "GreenAsia (Product ID 0x12) game controller support"
	depends on HID
	---help---
	  Say Y here if you have a GreenAsia (Product ID 0x12) based game
	  controller or adapter.

config GREENASIA_FF
	bool "GreenAsia (Product ID 0x12) force feedback support"
	depends on HID_GREENASIA
	select INPUT_FF_MEMLESS
	---help---
	Say Y here if you have a GreenAsia (Product ID 0x12) based game controller
	(like MANTA Warrior MM816 and SpeedLink Strike2 SL-6635) or adapter
	and want to enable force feedback support for it.

config HID_HYPERV_MOUSE
	tristate "Microsoft Hyper-V mouse driver"
	depends on HYPERV
	---help---
	Select this option to enable the Hyper-V mouse driver.

config HID_SMARTJOYPLUS
	tristate "SmartJoy PLUS PS2/USB adapter support"
	depends on HID
	---help---
	Support for SmartJoy PLUS PS2/USB adapter, Super Dual Box,
	Super Joy Box 3 Pro, Super Dual Box Pro, and Super Joy Box 5 Pro.

	Note that DDR (Dance Dance Revolution) mode is not supported, nor
	is pressure sensitive buttons on the pro models.

config SMARTJOYPLUS_FF
	bool "SmartJoy PLUS PS2/USB adapter force feedback support"
	depends on HID_SMARTJOYPLUS
	select INPUT_FF_MEMLESS
	---help---
	Say Y here if you have a SmartJoy PLUS PS2/USB adapter and want to
	enable force feedback support for it.

config HID_TIVO
	tristate "TiVo Slide Bluetooth remote control support"
	depends on HID
	---help---
	Say Y if you have a TiVo Slide Bluetooth remote control.

config HID_TOPSEED
	tristate "TopSeed Cyberlink, BTC Emprex, Conceptronic remote control support"
	depends on HID
	---help---
	Say Y if you have a TopSeed Cyberlink or BTC Emprex or Conceptronic
	CLLRCMCE remote control.

config HID_THINGM
	tristate "ThingM blink(1) USB RGB LED"
	depends on HID
	depends on LEDS_CLASS
	select HID_LED
	---help---
	Support for the ThingM blink(1) USB RGB LED. This driver has been
	merged into the generic hid led driver. Config symbol HID_THINGM
	just selects HID_LED and will be removed soon.

config HID_THRUSTMASTER
	tristate "ThrustMaster devices support"
	depends on HID
	---help---
	  Say Y here if you have a THRUSTMASTER FireStore Dual Power 2 or
	  a THRUSTMASTER Ferrari GT Rumble Wheel.

config THRUSTMASTER_FF
	bool "ThrustMaster devices force feedback support"
	depends on HID_THRUSTMASTER
	select INPUT_FF_MEMLESS
	---help---
	  Say Y here if you have a THRUSTMASTER FireStore Dual Power 2 or 3,
	  a THRUSTMASTER Dual Trigger 3-in-1 or a THRUSTMASTER Ferrari GT
	  Rumble Force or Force Feedback Wheel.

config HID_UDRAW_PS3
	tristate "THQ PS3 uDraw tablet"
	depends on HID
	---help---
	  Say Y here if you want to use the THQ uDraw gaming tablet for
	  the PS3.

config HID_U2FZERO
	tristate "U2F Zero LED and RNG support"
	depends on USB_HID
	depends on LEDS_CLASS
	depends on HW_RANDOM
	help
	  Support for the LED of the U2F Zero device.

	  U2F Zero supports custom commands for blinking the LED
	  and getting data from the internal hardware RNG.
	  The internal hardware can be used to feed the enthropy pool.

	  U2F Zero only supports blinking its LED, so this driver doesn't
	  allow setting the brightness to anything but 1, which will
	  trigger a single blink and immediately reset back to 0.

config HID_WACOM
	tristate "Wacom Intuos/Graphire tablet support (USB)"
	depends on USB_HID
	select POWER_SUPPLY
	select NEW_LEDS
	select LEDS_CLASS
	select LEDS_TRIGGERS
	help
	  Say Y here if you want to use the USB or BT version of the Wacom Intuos
	  or Graphire tablet.

	  To compile this driver as a module, choose M here: the
	  module will be called wacom.

config HID_WIIMOTE
	tristate "Nintendo Wii / Wii U peripherals"
	depends on HID
	depends on LEDS_CLASS
	select POWER_SUPPLY
	select INPUT_FF_MEMLESS
	---help---
	Support for Nintendo Wii and Wii U Bluetooth peripherals. Supported
	devices are the Wii Remote and its extension devices, but also devices
	based on the Wii Remote like the Wii U Pro Controller or the
	Wii Balance Board.

	Support for all official Nintendo extensions is available, however, 3rd
	party extensions might not be supported. Please report these devices to:
	  http://github.com/dvdhrm/xwiimote/issues

	Other Nintendo Wii U peripherals that are IEEE 802.11 based (including
	the Wii U Gamepad) might be supported in the future. But currently
	support is limited to Bluetooth based devices.

	If unsure, say N.

	To compile this driver as a module, choose M here: the
	module will be called hid-wiimote.

config HID_XINMO
	tristate "Xin-Mo non-fully compliant devices"
	depends on HID
	---help---
	Support for Xin-Mo devices that are not fully compliant with the HID
	standard. Currently only supports the Xin-Mo Dual Arcade. Say Y here
	if you have a Xin-Mo Dual Arcade controller.

config HID_ZEROPLUS
	tristate "Zeroplus based game controller support"
	depends on HID
	---help---
	  Say Y here if you have a Zeroplus based game controller.

config ZEROPLUS_FF
	bool "Zeroplus based game controller force feedback support"
	depends on HID_ZEROPLUS
	select INPUT_FF_MEMLESS
	---help---
	  Say Y here if you have a Zeroplus based game controller and want
	  to have force feedback support for it.

config HID_ZYDACRON
	tristate "Zydacron remote control support"
	depends on HID
	---help---
	Support for Zydacron remote control.

config HID_SENSOR_HUB
	tristate "HID Sensors framework support"
	depends on HID && HAS_IOMEM
	select MFD_CORE
	default n
	---help---
	  Support for HID Sensor framework. This creates a MFD instance
	  for a sensor hub and identifies all the sensors connected to it.
	  Each sensor is registered as a MFD cell, so that sensor specific
	  processing can be done in a separate driver. Each sensor
	  drivers can use the service provided by this driver to register
	  for events and handle data streams. Each sensor driver can format
	  data and present to user mode using input or IIO interface.

config HID_SENSOR_CUSTOM_SENSOR
	tristate "HID Sensors hub custom sensor support"
	depends on HID_SENSOR_HUB
	default n
	---help---
	  HID Sensor hub specification allows definition of some custom and
	  generic sensors. Unlike other HID sensors, they can't be exported
	  via Linux IIO because of custom fields. This is up to the manufacturer
	  to decide how to interpret these special sensor ids and process in
	  the user space. Currently some manufacturers are using these ids for
	  sensor calibration and debugging other sensors. Manufacturers
	  should't use these special custom sensor ids to export any of the
	  standard sensors.
	  Select this config option for custom/generic sensor support.

config HID_ALPS
	tristate "Alps HID device support"
	depends on HID
	---help---
	Support for Alps I2C HID touchpads and StickPointer.
	Say Y here if you have a Alps touchpads over i2c-hid or usbhid
	and want support for its special functionalities.

config HID_MCP2221
	tristate "Microchip MCP2221 HID USB-to-I2C/SMbus host support"
	depends on USB_HID && I2C
<<<<<<< HEAD
=======
	depends on GPIOLIB
>>>>>>> 358c7c61
	---help---
	Provides I2C and SMBUS host adapter functionality over USB-HID
	through MCP2221 device.

	To compile this driver as a module, choose M here: the module
	will be called hid-mcp2221.ko.

endmenu

endif # HID

source "drivers/hid/usbhid/Kconfig"

source "drivers/hid/i2c-hid/Kconfig"

source "drivers/hid/intel-ish-hid/Kconfig"

endmenu<|MERGE_RESOLUTION|>--- conflicted
+++ resolved
@@ -1155,10 +1155,7 @@
 config HID_MCP2221
 	tristate "Microchip MCP2221 HID USB-to-I2C/SMbus host support"
 	depends on USB_HID && I2C
-<<<<<<< HEAD
-=======
 	depends on GPIOLIB
->>>>>>> 358c7c61
 	---help---
 	Provides I2C and SMBUS host adapter functionality over USB-HID
 	through MCP2221 device.
